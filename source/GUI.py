--- conflicted
+++ resolved
@@ -1089,9 +1089,12 @@
                 self.next()
             case 'Left':
                 self.previous()
-<<<<<<< HEAD
-
+            case 'r':
+                self.rot_clockwise()
+            case 'R':
+                self.rot_counterclockwise()
     def set_tooltip(self, widget, text, delay=500):
+        # Adds a tooltip to a provided widget showing the provided text when the mouse is hovering over the widget
         tooltip = tk.Label(self.master, text=f"({text})", bg="white", relief="solid", borderwidth=1)
         tooltip_timer = None
         def show_tooltip():
@@ -1108,14 +1111,6 @@
             tooltip.place_forget()
         widget.bind("<Enter>", schedule_tooltip)
         widget.bind("<Leave>", cancel_tooltip)
-
-=======
-            case 'r':
-                self.rot_clockwise()
-            case 'R':
-                self.rot_counterclockwise()
-    
->>>>>>> 5f03a08f
     def on_closing(self):
         # Behaviour/cleanup at closing
         if len(self.photos) > 0:
