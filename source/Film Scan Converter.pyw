--- conflicted
+++ resolved
@@ -1,2326 +1,43 @@
-import tkinter as tk
-import multiprocessing
-import ctypes
-import os
-import sys
-import logging 
-
-<<<<<<< HEAD
-class GUI:
-    def __init__(self, master):
-        # Initialize Variables
-        self.photos = []
-        self.in_progress = set() # keeps track photos that are in processing when first loading
-        self.photo_process_values = ['RAW', 'Threshold', 'Contours', 'Histogram', 'Full Preview']
-        self.filetypes = ['TIFF', 'PNG', 'JPG'] # Export File Types
-        self.destination_folder = ''
-        self.allowable_image_filetypes = [
-            ('RAW files', '*.DNG *.CR2 *.CR3 *.NEF *.ARW *.RAF *.ERF *.GPR *.RAW *.CRW *.dng *.cr2 *.cr3 *.nef *.arw *.raf *.erf *.grp *.raw *.crw'),
-            ('Image files', '*.PNG *.JPG *.JPEG *.BMP *.TIFF *.TIF *.png *.jpg *.jpeg *.bmp *.tiff *.tif')
-            ]
-        self.header_style = ('Segoe UI', 10, 'normal') # Defines font for section headers
-        self.wb_picker = False
-        self.base_picker = False
-        self.unsaved = False # Indicates that settings have changed need to be saved
-
-        self.max_processors_override = 0 # 0 means disabled
-        self.preload = 4 # Buffer size to preload photos
-        self.advanced_attrs = ('max_processors_override','preload') # attributes that will be picked up for modification in advanced settings
-
-        self.default_settings = dict(
-            film_type = 0,
-            dark_threshold = 25,
-            light_threshold = 100,
-            border_crop = 1,
-            flip = False,
-            white_point = 0,
-            black_point = 0,
-            gamma = 0,
-            shadows = 0,
-            highlights = 0,
-            temp = 0,
-            tint = 0,
-            sat = 100,
-            base_detect = 0,
-            base_rgb = (255, 255, 255),
-            remove_dust = False
-        )
-
-        self.global_settings = self.default_settings.copy()
-
-        # Building the GUI
-        master.title('Film Scan Converter')
-        try:
-            master.state('zoomed')
-        except: # Exception for linux
-            m = master.maxsize()
-            master.geometry('{}x{}+0+0'.format(*m))
-        master.geometry('800x500')
-        validation = master.register(self.validate)
-
-        menubar = tk.Menu(master, relief=tk.FLAT)
-        self.filemenu = tk.Menu(menubar, tearoff=0)
-        self.filemenu.add_cascade(label='Import...', command=self.import_photos)
-        self.filemenu.add_cascade(label='Save Settings', command=self.save_settings)
-        self.filemenu.add_separator()
-        self.filemenu.add_command(label='Exit', command=self.on_closing)
-        menubar.add_cascade(label='File', menu=self.filemenu)
-        self.editmenu = tk.Menu(menubar, tearoff=0)
-        self.editmenu.add_cascade(label='Reset to Default Settings', command=self.reset_settings)
-        self.editmenu.add_separator()
-        self.editmenu.add_cascade(label='Advanced Settings...', command=self.advanced_dialog)
-        menubar.add_cascade(label='Edit', menu=self.editmenu)
-        master.config(menu=menubar)
-
-        mainFrame = ttk.Frame(master, padding=10)
-        mainFrame.pack(side=tk.TOP, anchor=tk.NW, fill='both', expand=True)
-        mainFrame.grid_rowconfigure(0, weight=1)
-        mainFrame.grid_columnconfigure(1, weight=1)
-
-        self.controlsFrame = ttk.Frame(mainFrame)
-        self.controlsFrame.grid(row=0, column=0, sticky='NS', rowspan=10)
-        self.controlsFrame.grid_rowconfigure(0, weight=1)
-        self.controlsFrame.grid_columnconfigure(0, weight=1)
-        dynamic_scroll_frame = ScrollFrame(self.controlsFrame)
-
-        # Importing RAW scans
-        import_title = ttk.Label(text='Select Photo', font=self.header_style, padding=2)
-        importFrame = ttk.LabelFrame(dynamic_scroll_frame.frame, borderwidth=2, labelwidget=import_title, padding=5)
-        importFrame.grid(row=0, column=0, sticky='EW')
-        importSubFrame1 = ttk.Frame(importFrame)
-        importSubFrame1.pack(fill='x')
-        ttk.Label(importSubFrame1, text='RAW File:').pack(side=tk.LEFT)
-        self.photoCombo = ttk.Combobox(importSubFrame1, state='readonly')
-        self.photoCombo.bind('<<ComboboxSelected>>', self.load_IMG)
-        self.photoCombo.pack(side=tk.LEFT, padx=2)
-        self.import_button = ttk.Button(importSubFrame1, text='Import...', command=self.import_photos, width=8)
-        self.import_button.pack(side=tk.LEFT, padx=2)
-        importSubFrame2 = ttk.Frame(importFrame)
-        importSubFrame2.pack(fill='x')
-        self.prevButton = ttk.Button(importSubFrame2, text='< Previous Photo', width=20, command=self.previous)
-        self.prevButton.pack(side=tk.LEFT, padx=2, pady=5)
-        self.nextButton = ttk.Button(importSubFrame2, text='Next Photo >', width=20, command=self.next)
-        self.nextButton.pack(side=tk.LEFT, padx=2, pady=5)
-
-        # Processing Frame
-        processing_title = ttk.Label(text='Processing Settings', font=self.header_style, padding=2)
-        processingFrame = ttk.LabelFrame(dynamic_scroll_frame.frame, borderwidth=2, labelwidget=processing_title, padding=5)
-        processingFrame.grid(row=1, column=0, sticky='EW')
-        # Reject Checkbutton to exclude from export
-        rejectFrame = ttk.Frame(processingFrame)
-        rejectFrame.grid(row=0, column=0, sticky='EW')
-        ttk.Label(rejectFrame, text='Reject Photo:').pack(side=tk.LEFT)
-        self.reject_check = tk.BooleanVar()
-        self.reject_check.set(False)
-        self.reject_CheckButton = ttk.Checkbutton(rejectFrame, variable=self.reject_check, state='deselected', command=self.set_reject)
-        self.reject_CheckButton.pack(side=tk.LEFT)
-        # Selection of global settings
-        self.globFrame = ttk.Frame(processingFrame)
-        self.globFrame.grid(row=1, column=0, sticky='EW')
-        ttk.Label(self.globFrame, text='Sync with Global Settings:').pack(side=tk.LEFT)
-        self.glob_check = tk.BooleanVar()
-        self.glob_check.set(True)
-        ttk.Checkbutton(self.globFrame, variable=self.glob_check, state='selected', command=self.set_global).pack(side=tk.LEFT)
-        # Selection of film type
-        self.filmFrame = ttk.Frame(processingFrame)
-        self.filmFrame.grid(row=3, column=0, sticky='EW')
-        ttk.Label(self.filmFrame, text='Film Type:').pack(side=tk.LEFT)
-        self.filmCombo = ttk.Combobox(self.filmFrame, state='readonly', values=['Black & White Negative', 'Colour Negative', 'Slide (Colour Positive)','Crop Only (RAW)'], width=25)
-        self.filmCombo.current(self.global_settings['film_type'])
-        self.filmCombo.pack(side=tk.LEFT, padx=2)
-        self.filmCombo.bind('<<ComboboxSelected>>', self.set_film_type)
-        # Dust removal
-        self.dustFrame = ttk.Frame(processingFrame)
-        self.dustFrame.grid(row=4, column=0, sticky='EW')
-        ttk.Label(self.dustFrame, text='Remove Dust:').pack(side=tk.LEFT)
-        self.dust_check = tk.BooleanVar()
-        self.dust_check.set(self.global_settings['remove_dust'])
-        ttk.Checkbutton(self.dustFrame, variable=self.dust_check, state='deselected', command=self.set_remove_dust).pack(side=tk.LEFT)
-
-        # Automatic Cropping Settings
-        controls_title = ttk.Label(text='Automatic Crop & Rotate', font=self.header_style, padding=2)
-        self.cropFrame = ttk.LabelFrame(dynamic_scroll_frame.frame, borderwidth=2, labelwidget=controls_title, padding=5)
-        self.cropFrame.grid(row=4, column=0, sticky='EW')
-        crop_adjustments = ttk.Frame(self.cropFrame)
-        crop_adjustments.pack(fill='x')
-        crop_adjustments.grid_rowconfigure(1, weight=1)
-        crop_adjustments.grid_columnconfigure(3, weight=1)
-        ttk.Label(crop_adjustments, text='Dark Threshold:').grid(row=0, column=0, sticky=tk.E)
-        self.dark_threshold = tk.IntVar()
-        self.dark_threshold.set(self.global_settings['dark_threshold'])
-        self.dark_threshold_scale = ttk.Scale(crop_adjustments, from_=0, to=100, orient=tk.HORIZONTAL, command=lambda x:self.dark_threshold.set(round(float(x))), length=100, value=self.dark_threshold.get())
-        self.dark_threshold_scale.grid(row=0, column=1, padx=2)
-        self.dark_threshold_scale.bind('<ButtonRelease-1>', self.set_dark_threshold)
-        self.dark_threshold_spin = ttk.Spinbox(crop_adjustments, from_=0, to=100, increment=1, textvariable=self.dark_threshold, command=self.set_dark_threshold, width=5, validate='key', validatecommand=(validation, '%P', '%W'))
-        self.dark_threshold_spin.grid(row=0, column=2)
-        self.dark_threshold_spin.bind('<Return>', self.set_dark_threshold)
-        self.dark_threshold_spin.bind('<FocusOut>', self.set_dark_threshold)
-        ttk.Label(crop_adjustments, text='Light Threshold:').grid(row=1, column=0, sticky=tk.E)
-        self.light_threshold = tk.IntVar()
-        self.light_threshold.set(self.global_settings['light_threshold'])
-        self.light_threshold_scale = ttk.Scale(crop_adjustments, from_=0, to=100, orient=tk.HORIZONTAL, command=lambda x:self.light_threshold.set(round(float(x))), length=100, value=self.light_threshold.get())
-        self.light_threshold_scale.grid(row=1, column=1, padx=2)
-        self.light_threshold_scale.bind('<ButtonRelease-1>', self.set_light_threshold)
-        self.light_threshold_spin = ttk.Spinbox(crop_adjustments, from_=0, to=100, increment=1, textvariable=self.light_threshold, command=self.set_light_threshold, width=5, validate='key', validatecommand=(validation, '%P', '%W'))
-        self.light_threshold_spin.grid(row=1, column=2)
-        self.light_threshold_spin.bind('<Return>', self.set_light_threshold)
-        self.light_threshold_spin.bind('<FocusOut>', self.set_light_threshold)
-        ttk.Label(crop_adjustments, text='Border Crop (%):').grid(row=2, column=0, sticky=tk.E)
-        self.border_crop = tk.IntVar()
-        self.border_crop.set(self.global_settings['border_crop'])
-        self.bc_scale = ttk.Scale(crop_adjustments, from_=0, to=20, orient=tk.HORIZONTAL, command=lambda x:self.border_crop.set(round(float(x))), length=100, value=self.border_crop.get())
-        self.bc_scale.grid(row=2, column=1, padx=2)
-        self.bc_scale.bind('<ButtonRelease-1>', self.set_border_crop)
-        self.bc_spin = ttk.Spinbox(crop_adjustments, from_=0, to=20, textvariable=self.border_crop, width=5, command=self.set_border_crop, validate='key', validatecommand=(validation, '%P', '%W'))
-        self.bc_spin.grid(row=2, column=2)
-        self.bc_spin.bind('<Return>', self.set_border_crop)
-        self.bc_spin.bind('<FocusOut>', self.set_border_crop)
-        ttk.Label(crop_adjustments, text='Flip Horizontally:').grid(column=0, row=3, sticky=tk.E)
-        self.flip_check = tk.BooleanVar()
-        self.flip_check.set(self.global_settings['flip'])
-        ttk.Checkbutton(crop_adjustments, variable=self.flip_check, state='selected', command=self.set_flip).grid(column=1, row=3, sticky=tk.W)
-        rotButtons = ttk.Frame(self.cropFrame)
-        rotButtons.pack(fill='x')
-        ttk.Button(rotButtons, text='Rotate Counterclockwise', width=22, command=self.rot_counterclockwise).pack(side=tk.LEFT, padx=2, pady=5)
-        ttk.Button(rotButtons, text='Rotate Clockwise', width=22, command=self.rot_clockwise).pack(side=tk.LEFT, padx=2, pady=5)
-
-        # Colour settings
-        if getattr(sys, 'frozen', False):
-            picker = tk.PhotoImage(file=os.path.join(sys._MEIPASS, 'dropper.png')).subsample(15,15)
-        else:
-            picker = tk.PhotoImage(file='dropper.png').subsample(15,15)
-        colour_title = ttk.Label(text='Colour Adjustment', font=self.header_style, padding=2)
-        self.colourFrame = ttk.LabelFrame(dynamic_scroll_frame.frame, borderwidth=2, labelwidget=colour_title, padding=5)
-        colour_controls = ttk.Frame(self.colourFrame)
-        colour_controls.pack(fill='x', side=tk.LEFT)
-        ttk.Label(colour_controls, text='Film Base Colour:').grid(row=0, column=0, sticky=tk.E)
-        self.base = ttk.Combobox(colour_controls, values=['Auto Detect','Set Manually'], state='readonly', width=12)
-        self.base.grid(row=0, column=1, columnspan=2, sticky=tk.W, padx=2)
-        self.base.current(self.global_settings['base_detect'])
-        self.base.bind('<<ComboboxSelected>>', self.set_base_detect)
-        self.base_clr_lbl = ttk.Label(colour_controls, text='RGB:')
-        self.base_rgb = tk.StringVar()
-        self.base_rgb.set(str(self.global_settings['base_rgb']))
-        self.base_rgb_lbl = ttk.Label(colour_controls, textvariable=self.base_rgb)
-        self.rgb_display = tk.Frame(colour_controls, bg=self._from_rgb(self.global_settings['base_rgb']), height=20, width=20, relief=tk.GROOVE, borderwidth=1)
-        self.base_pick_button = ttk.Button(colour_controls, image=picker, command=self.set_base)
-        self.base_pick_button.image = picker
-        self.base_buttons_frame = ttk.Frame(colour_controls)
-        ttk.Button(self.base_buttons_frame, text='Set RGB', command=lambda:self.set_base_rgb(0), width=8).pack(side=tk.LEFT, padx=2, pady=2, anchor='center')
-        ttk.Button(self.base_buttons_frame, text='Import Blank...', command=lambda:self.set_base_rgb(2), width=13).pack(side=tk.LEFT, padx=2, pady=2, anchor='center')
-        ttk.Label(colour_controls, text='White Balance Picker:').grid(row=3, column=0, sticky=tk.E)
-        self.wb_picker_button = ttk.Button(colour_controls, image=picker, command=self.pick_wb)
-        self.wb_picker_button.grid(row=3, column=1, sticky=tk.W)
-        self.wb_picker_button.image = picker
-        ttk.Label(colour_controls, text='Temperature:').grid(row=4, column=0, sticky=tk.E, padx=2, pady=2)
-        self.temp = tk.IntVar()
-        self.temp.set(self.global_settings['temp'])
-        self.temp_scale = ttk.Scale(colour_controls, from_=-100, to=100, orient=tk.HORIZONTAL, command=lambda x:self.temp.set(round(float(x)/5)*5), length=100, value=self.temp.get())
-        self.temp_scale.grid(row=4, column=1, padx=2)
-        self.temp_scale.set(self.global_settings['temp'])
-        self.temp_scale.bind('<ButtonRelease-1>', self.set_temp)
-        self.temp_spin = ttk.Spinbox(colour_controls, from_=-100, to=100, increment=5, textvariable=self.temp, width=5, command=self.set_temp, validate='key', validatecommand=(validation, '%P', '%W'))
-        self.temp_spin.grid(row=4, column=2, sticky=tk.W, columnspan=2)
-        self.temp_spin.bind('<Return>', self.set_temp)
-        self.temp_spin.bind('<FocusOut>', self.set_temp)
-        ttk.Label(colour_controls, text='Tint:').grid(row=5, column=0, sticky=tk.E)
-        self.tint = tk.IntVar()
-        self.tint.set(self.global_settings['tint'])
-        self.tint_scale = ttk.Scale(colour_controls, from_=-100, to=100, orient=tk.HORIZONTAL, command=lambda x:self.tint.set(round(float(x)/5)*5), length=100, value=self.tint.get())
-        self.tint_scale.grid(row=5, column=1, padx=2)
-        self.tint_scale.set(self.global_settings['tint'])
-        self.tint_scale.bind('<ButtonRelease-1>', self.set_tint)
-        self.tint_spin = ttk.Spinbox(colour_controls, from_=-100, to=100, increment=5, textvariable=self.tint, width=5, command=self.set_tint, validate='key', validatecommand=(validation, '%P', '%W'))
-        self.tint_spin.grid(row=5, column=2, sticky=tk.W, columnspan=2)
-        self.tint_spin.bind('<Return>', self.set_tint)
-        self.tint_spin.bind('<FocusOut>', self.set_tint)
-        ttk.Label(colour_controls, text='Saturation (%):').grid(row=6, column=0, sticky=tk.E)
-        self.sat = tk.IntVar()
-        self.sat.set(self.global_settings['sat'])
-        self.sat_scale = ttk.Scale(colour_controls, from_=0, to=200, orient=tk.HORIZONTAL, command=lambda x:self.sat.set(round(float(x)/10)*10), length=100, value=self.sat.get())
-        self.sat_scale.grid(row=6, column=1, padx=2)
-        self.sat_scale.set(self.global_settings['sat'])
-        self.sat_scale.bind('<ButtonRelease-1>', self.set_sat)
-        self.sat_spin = ttk.Spinbox(colour_controls, from_=0, to=200, increment=10, textvariable=self.sat, width=5, command=self.set_sat, validate='key', validatecommand=(validation, '%P', '%W'))
-        self.sat_spin.grid(row=6, column=2, sticky=tk.W, columnspan=2)
-        self.sat_spin.bind('<Return>', self.set_sat)
-        self.sat_spin.bind('<FocusOut>', self.set_sat)
-        
-        # Brightness Settings
-        brightness_title = ttk.Label(text='Brightness Adjustment', font=self.header_style, padding=2)
-        self.exposureFrame = ttk.LabelFrame(dynamic_scroll_frame.frame, borderwidth=2, labelwidget=brightness_title, padding=5)
-        self.exposureFrame.grid(row=7, column=0, sticky='EW')
-        exposureControls = ttk.Frame(self.exposureFrame)
-        exposureControls.pack(fill='x', side=tk.LEFT)
-        exposureControls.grid_rowconfigure(6, weight=1)
-        exposureControls.grid_columnconfigure(3, weight=1)
-        ttk.Label(exposureControls, text='White Point:').grid(row=2, column=0, sticky=tk.E)
-        self.white_point = tk.IntVar()
-        self.white_point.set(self.global_settings['white_point'])
-        self.wpp_scale = ttk.Scale(exposureControls, from_=-100, to=100, orient=tk.HORIZONTAL, command=lambda x:self.white_point.set(round(float(x)/5)*5), length=100, value=self.white_point.get())
-        self.wpp_scale.grid(row=2, column=1, padx=2)
-        self.wpp_scale.set(self.global_settings['white_point'])
-        self.wpp_scale.bind('<ButtonRelease-1>', self.set_white_point)
-        self.wpp_spin = ttk.Spinbox(exposureControls, from_=-100, to=100, increment=5, textvariable=self.white_point, width=5, command=self.set_white_point, validate='key', validatecommand=(validation, '%P', '%W'))
-        self.wpp_spin.grid(row=2, column=2, sticky=tk.W)
-        self.wpp_spin.bind('<Return>', self.set_white_point)
-        self.wpp_spin.bind('<FocusOut>', self.set_white_point)
-        ttk.Label(exposureControls, text='Black Point:').grid(row=3, column=0, sticky=tk.E)
-        self.black_point = tk.IntVar()
-        self.black_point.set(self.global_settings['black_point'])
-        self.bpp_scale = ttk.Scale(exposureControls, from_=-100, to=100, orient=tk.HORIZONTAL, command=lambda x:self.black_point.set(round(float(x)/5)*5), length=100, value=self.black_point.get())
-        self.bpp_scale.grid(row=3, column=1, padx=2)
-        self.bpp_scale.set(self.global_settings['black_point'])
-        self.bpp_scale.bind('<ButtonRelease-1>', self.set_black_point)
-        self.bpp_spin = ttk.Spinbox(exposureControls, from_=-100, to=100, increment=5, textvariable=self.black_point, width=5, command=self.set_black_point, validate='key', validatecommand=(validation, '%P', '%W'))
-        self.bpp_spin.grid(row=3, column=2, sticky=tk.W)
-        self.bpp_spin.bind('<Return>', self.set_black_point)
-        self.bpp_spin.bind('<FocusOut>', self.set_black_point)
-        ttk.Label(exposureControls, text='Gamma:').grid(row=4, column=0, sticky=tk.E)
-        self.gamma = tk.IntVar()
-        self.gamma.set(self.global_settings['gamma'])
-        self.gamma_scale = ttk.Scale(exposureControls, from_=-100, to=100, orient=tk.HORIZONTAL, command=lambda x:self.gamma.set(round(float(x)/5)*5), length=100, value=self.gamma.get())
-        self.gamma_scale.grid(row=4, column=1, padx=2)
-        self.gamma_scale.set(self.global_settings['gamma'])
-        self.gamma_scale.bind('<ButtonRelease-1>', self.set_gamma)
-        self.gamma_spin = ttk.Spinbox(exposureControls, from_=-100, to=100, increment=5, textvariable=self.gamma, width=5, command=self.set_gamma, validate='key', validatecommand=(validation, '%P', '%W'))
-        self.gamma_spin.grid(row=4, column=2, sticky=tk.W)
-        self.gamma_spin.bind('<Return>', self.set_gamma)
-        self.gamma_spin.bind('<FocusOut>', self.set_gamma)
-        ttk.Label(exposureControls, text='Shadows:').grid(row=5, column=0, sticky=tk.E)
-        self.shadows = tk.IntVar()
-        self.shadows.set(self.global_settings['shadows'])
-        self.shad_scale = ttk.Scale(exposureControls, from_=-100, to=100, orient=tk.HORIZONTAL, command=lambda x:self.shadows.set(round(float(x)/5)*5), length=100, value=self.shadows.get())
-        self.shad_scale.grid(row=5, column=1, padx=2)
-        self.shad_scale.set(self.global_settings['shadows'])
-        self.shad_scale.bind('<ButtonRelease-1>', self.set_shadows)
-        self.shad_spin = ttk.Spinbox(exposureControls, from_=-100, to=100, increment=5, textvariable=self.shadows, width=5, command=self.set_shadows, validate='key', validatecommand=(validation, '%P', '%W'))
-        self.shad_spin.grid(row=5, column=2, sticky=tk.W)
-        self.shad_spin.bind('<Return>', self.set_shadows)
-        self.shad_spin.bind('<FocusOut>', self.set_shadows)
-        ttk.Label(exposureControls, text='Highlights:').grid(row=6, column=0, sticky=tk.E)
-        self.highlights = tk.IntVar()
-        self.highlights.set(self.global_settings['highlights'])
-        self.high_scale = ttk.Scale(exposureControls, from_=-100, to=100, orient=tk.HORIZONTAL, command=lambda x:self.highlights.set(round(float(x)/5)*5), length=100, value=self.highlights.get())
-        self.high_scale.grid(row=6, column=1, padx=2)
-        self.high_scale.set(self.global_settings['highlights'])
-        self.high_scale.bind('<ButtonRelease-1>', self.set_highlights)
-        self.high_spin = ttk.Spinbox(exposureControls, from_=-100, to=100, increment=5, textvariable=self.highlights, width=5, command=self.set_highlights, validate='key', validatecommand=(validation, '%P', '%W'))
-        self.high_spin.grid(row=6, column=2, sticky=tk.W)
-        self.high_spin.bind('<Return>', self.set_highlights)
-        self.high_spin.bind('<FocusOut>', self.set_highlights)
-
-        # Export photo settings
-        export_title = ttk.Label(text='Export Settings', font=self.header_style, padding=2)
-        export_frame = ttk.LabelFrame(dynamic_scroll_frame.frame, borderwidth=2, labelwidget=export_title, padding=5)
-        export_frame.grid(row=9, column=0, sticky='EW')
-        export_settings_frame = ttk.Frame(export_frame)
-        export_settings_frame.pack(fill='x')
-        ttk.Label(export_settings_frame, text='Export File Type:', anchor='w').grid(row=0, column=0, sticky=tk.E)
-        self.filetype_Combo = ttk.Combobox(export_settings_frame, state='readonly', values=self.filetypes, width=15)
-        self.filetype_Combo.current(2)
-        self.filetype_Combo.grid(row=0, column=1, sticky=tk.W, padx=2, columnspan=2)
-        ttk.Label(export_settings_frame, text='White Frame (%):', anchor='w').grid(row=1, column=0, sticky=tk.E)
-        self.frame = tk.IntVar()
-        self.frame.set(raw_processing.frame)
-        self.frame_scale = ttk.Scale(export_settings_frame, from_=0, to=10, orient=tk.HORIZONTAL, command=lambda x:self.frame.set(round(float(x))), length=100, value=self.frame.get())
-        self.frame_scale.grid(row=1, column=1, sticky=tk.W, pady=5, padx=2)
-        self.frame_scale.set(self.frame.get())
-        self.frame_scale.bind('<ButtonRelease-1>', self.set_frame)
-        frame_spin = ttk.Spinbox(export_settings_frame, from_=0, to=10, increment=1, textvariable=self.frame, validate='key', validatecommand=(validation, '%P', '%W'), command=self.set_frame, width=5)
-        frame_spin.grid(row=1, column=2, sticky=tk.W, pady=5)
-        frame_spin.bind('<Return>', self.set_frame)
-        frame_spin.bind('<FocusOut>', self.set_frame)
-        ttk.Label(export_frame, text='Output Destination Folder:', anchor='w').pack(fill = 'x')
-        self.destination_folder_text = tk.StringVar()
-        self.destination_folder_text.set('No Destination Folder Specified')
-        destination_lbl = ttk.Label(export_frame, textvariable=self.destination_folder_text, anchor='w', font=('Segoe UI', 9, 'italic'))
-        destination_lbl.pack(fill = 'x')
-        destination_lbl.bind('<Configure>', lambda e: destination_lbl.config(wraplength=destination_lbl.winfo_width()))
-        ttk.Button(export_frame, text='Select Folder', command=self.select_folder).pack(side=tk.LEFT, padx=2, pady=5)
-        self.current_photo_button = ttk.Button(export_frame, text='Export Current Photo', command=self.export, state=tk.DISABLED)
-        self.current_photo_button.pack(side=tk.LEFT, padx=2, pady=5)
-        self.all_photo_button = ttk.Button(export_frame, text='Export All Photos', command=lambda: self.export(len(self.photos)), state=tk.DISABLED)
-        self.all_photo_button.pack(side=tk.LEFT, padx=2, pady=5)
-        self.abort_button = ttk.Button(export_frame, text='Abort Export', command=self.abort)
-
-        # Progress Bar
-        self.progressFrame = ttk.Frame(dynamic_scroll_frame.frame, padding=2)
-        self.progress_percentage = ttk.Label(self.progressFrame)
-        self.progress_percentage.pack(side=tk.RIGHT, anchor='n')
-        self.progress = tk.DoubleVar()
-        self.progress.set(0)
-        self.progress_bar = ttk.Progressbar(self.progressFrame, variable=self.progress)
-        self.progress_bar.pack(fill='x')
-        self.progress_msg = ttk.Label(self.progressFrame)
-        self.progress_msg.pack(side=tk.LEFT)
-
-        # Showing converted image preview and intermediary steps
-        self.outputFrame = ttk.Frame(mainFrame)
-        self.outputFrame.grid_rowconfigure(3, weight=1)
-        self.outputFrame.grid_columnconfigure(0, weight=1)
-        self.read_error_lbl = ttk.Label(mainFrame, text='Error: File could not be read', font=('Segoe UI', 20), justify="center", anchor='center')
-        self.read_error_lbl.bind('<Configure>', lambda e: self.read_error_lbl.config(wraplength=self.read_error_lbl.winfo_width()))
-
-        # Process showing
-        process_select_Frame = ttk.Frame(self.outputFrame)
-        process_select_Frame.grid(row=0, column=0, pady=3)
-        process_select_Frame.grid_rowconfigure(0, weight=1)
-        process_select_Frame.grid_columnconfigure(1, weight=1)
-        ttk.Label(process_select_Frame, text='Show:').grid(row=0, column=0)
-        self.photo_process_Combo = ttk.Combobox(process_select_Frame, state='readonly', values=self.photo_process_values)
-        self.photo_process_Combo.current(0)
-        self.photo_process_Combo.bind('<<ComboboxSelected>>', self.update_IMG)
-        self.photo_process_Combo.grid(row=0, column=1, padx=2)
-        self.process_photo_frame = tk.Frame(self.outputFrame, padx=3, pady=3)
-        self.process_photo_frame.grid(row=1, column=0)
-        self.process_photo = ttk.Label(self.process_photo_frame)
-        self.process_photo.pack()
-
-        # Converted Preview
-        ttk.Label(self.outputFrame, text='Preview:', font=self.header_style).grid(row=2, column=0)
-        self.result_photo_frame = tk.Frame(self.outputFrame, padx=3, pady=3)
-        self.result_photo_frame.grid(row=3, column=0)
-        self.result_photo = ttk.Label(self.result_photo_frame)
-        self.result_photo.pack()
-
-        master.bind('<Configure>', self.resize_event)
-        master.bind('<Key>', self.key_handler)
-        master.bind('<Button>', self.click)
-        master.protocol('WM_DELETE_WINDOW', self.on_closing)
-        dynamic_scroll_frame.update()
-
-        self.set_disable_buttons()
-        try:
-            params_dict = np.load('config.npy', allow_pickle=True).item()
-        except:
-            pass
-        else:
-            for object in [self, raw_processing]:
-                for attr in object.advanced_attrs:
-                    if attr in params_dict:
-                        setattr(object, attr, params_dict[attr]) # Initializes every parameter with imported parameters
-            
-
-    def advanced_dialog(self):
-        # Pop-up window to contain all the advanced settings that don't fit in the main controls
-        class EntryLabel:
-            # Defines custom widget with label with a spinbox next to it
-            def __init__(widget, master, text, min, max, default_values, tkVar, increment=1, format='', width=10):
-                nonlocal row
-                def focus_in(variable):
-                    widget.prev_value = variable.get() # when selected, store the current value for later
-
-                def fix_num(variable):
-                    # Keeps the input numeric and in-bounds
-                    try:
-                        variable.get()
-                    except tk.TclError:
-                        variable.set(widget.prev_value)
-                    else:
-                        if not is_float:
-                            variable.set(round(variable.get()))
-                        if variable.get() < min:
-                            variable.set(min)
-                        elif variable.get() > max:
-                            variable.set(max)
-                        widget.prev_value = variable.get()
-                    top.focus()
-
-                def numeric(input):
-                    # validates the input as numeric and in bounds
-                    try:
-                        x = float(input)
-                    except ValueError:
-                        return False
-                    else:
-                        if not input.isnumeric() and not is_float:
-                            return False
-                        elif x < min:
-                            return False
-                        elif x > max:
-                            return False
-                        else:
-                            return True
-                
-                validation = top.register(numeric)
-                widget.variables_list = []
-                is_float = tkVar == tk.DoubleVar
-                try:
-                    iter(default_values)
-                except TypeError:
-                    default_values = [default_values]
-                
-                widget.label = ttk.Label(master, text=text)
-                widget.label.grid(row=row, column=0, sticky=tk.E)
-                widget.entryFrame = ttk.Frame(master, width=20)
-                widget.entryFrame.grid(row=row, column=1, sticky='new', padx=5, pady=2)
-                widget.entryFrame.columnconfigure(0, weight=1)
-                for i, value in enumerate(default_values):
-                    variable = tkVar()
-                    variable.set(value)
-                    widget.variables_list.append(variable)
-                    invalid = top.register(lambda: fix_num(variable))
-                    spinbox = ttk.Spinbox(widget.entryFrame, textvariable=variable, from_=min, to=max, increment=increment, validate='focusout', validatecommand=(validation, '%P'), invalidcommand=invalid, format=format, width=width)
-                    spinbox.grid(row=0, column=i, sticky='new')
-                    spinbox.bind('<Return>', lambda x: fix_num(variable))
-                    spinbox.bind('<FocusIn>', lambda x:focus_in(variable))
-                row += 1
-            def get(widget):
-                # Returns the value of the entry
-                output = tuple([var.get() for var in widget.variables_list])
-                if len(output) == 1:
-                    return output[0]
-                else:
-                    return output
-            
-            def show(widget):
-                widget.label.grid(row=row, column=0, sticky=tk.E)
-                widget.entryFrame.grid(row=row, column=1, sticky='new', padx=5, pady=2)
-            
-            def hide(widget):
-                widget.label.grid_forget()
-                widget.entryFrame.grid_forget()
-        
-        class ComboLabel:
-            # Defines custom widget with a label and a dropdown menu next to it
-            def __init__(widget, master, text, values, variable):
-                nonlocal row
-                ttk.Label(master, text=text).grid(row=row, column=0, sticky=tk.E)
-                ttk.Combobox(master, textvariable=variable, values=values, state='readonly').grid(row=row, column=1, sticky='new', padx=5, pady=2)
-                row += 1
-        
-        class CheckLabel:
-            # Defines custom widget with a label and checkbox
-            def __init__(widget, master, text, value, command):
-                widget.variable = tk.BooleanVar()
-                widget.variable.set(value)
-                ttk.Label(master, text=text).grid(row=row, column=0, sticky=tk.E)
-                ttk.Checkbutton(master, variable=widget.variable, command=command).grid(row=row, column=1, sticky='new', padx=5, pady=2)
-
-            def get(widget):
-                return widget.variable.get()
-        
-        def set_wb():
-            # Hides or shows wb multipliers if using wb from camera
-            if use_camera_wb.get():
-                wb_mult.hide()
-            else:
-                wb_mult.show()
-
-        def apply_settings():
-            raw_processing.max_proxy_size = max_proxy_size.get()
-            raw_processing.jpg_quality = jpg_quality.get()
-            raw_processing.dm_alg = allowable_dm_algs[dm_algs_list.index(dm_alg.get())]
-            raw_processing.colour_space = cs_list.index(colour_space.get())
-            raw_processing.tiff_compression = t_comp_dict[tiff_compression.get()]
-            raw_processing.exp_shift = exp_shift.get()
-            raw_processing.fbdd_nr = fbdd_nr_list.index(fbdd_nr.get())
-            raw_processing.raw_gamma = raw_gamma.get()
-            raw_processing.use_camera_wb = use_camera_wb.get()
-            raw_processing.wb_mult = list(wb_mult.get())
-            raw_processing.white_point_percentile = white_point_percentile.get()
-            raw_processing.black_point_percentile = black_point_percentile.get()
-            raw_processing.ignore_border = ignore_border.get()
-            raw_processing.dust_threshold = dust_threshold.get()
-            raw_processing.dust_iter = dust_iter.get()
-            raw_processing.max_dust_area = max_dust_area.get()
-            self.max_processors_override = max_processors.get()
-            self.preload = preload.get()
-            
-            quit()
-            for photo in self.photos:
-                photo.clear_memory()
-            self.load_IMG()
-        
-        def save_settings():
-            # saves the advanced settings as a config.npy file
-            apply_settings()
-            params_dict = dict()
-            for attr in raw_processing.advanced_attrs:
-                params_dict[attr] = getattr(raw_processing, attr)
-            for attr in self.advanced_attrs:
-                params_dict[attr] = getattr(self, attr)
-            np.save('config.npy', params_dict)
-        
-        def quit():
-            root.attributes('-disabled', 0)
-            top.destroy()
-
-        top = tk.Toplevel(root)
-        top.transient(root)
-        top.title('Advanced Settings')
-        top.grab_set()
-        top.bind('<Button>', lambda event: event.widget.focus_set())
-        top.resizable(False, False)
-        top.focus_set()
-        top.transient(root)
-        top.protocol('WM_DELETE_WINDOW', quit)
-        root.attributes('-disabled', 1)
-
-        mainFrame = ttk.Frame(top, padding=10)
-        mainFrame.pack(fill='x')
-        firstColumn = ttk.Frame(mainFrame, padding=2)
-        firstColumn.grid(row=0, column=0, sticky='n')
-        import_lbl = ttk.Label(top, text='Import:', font=self.header_style, padding=2)
-        import_settings = ttk.LabelFrame(firstColumn, borderwidth=2, labelwidget=import_lbl, padding=5)
-        import_settings.pack(fill='x', expand=True)
-        export_lbl = ttk.Label(top, text='Export:', font=self.header_style, padding=2)
-        export_settings = ttk.LabelFrame(firstColumn, borderwidth=2, labelwidget=export_lbl, padding=5)
-        export_settings.pack(fill='x', expand=True)
-        secondColumn = ttk.Frame(mainFrame, padding=2)
-        secondColumn.grid(row=0, column=1, sticky='n')
-        process_lbl = ttk.Label(top, text='Processing:', font=self.header_style, padding=2)
-        process_settings = ttk.LabelFrame(secondColumn, borderwidth=2, labelwidget=process_lbl, padding=5)
-        process_settings.pack(fill='x', expand=True)
-        dust_lbl = ttk.Label(top, text='Dust Removal:', font=self.header_style, padding=2)
-        dust_settings = ttk.LabelFrame(secondColumn, borderwidth=2, labelwidget=dust_lbl, padding=5)
-        dust_settings.pack(fill='x', expand=True)
-
-        row = 0 # starting row
-
-        # Building pop-up GUI
-        dm_alg = tk.StringVar()
-        allowable_dm_algs = (0, 1, 2, 3, 4, 11, 12)
-        dm_algs_list = ('LINEAR','VNG','PPG','AHD','DCB','DHT','AAHD')
-        dm_alg.set(dm_algs_list[allowable_dm_algs.index(raw_processing.dm_alg)])
-        ComboLabel(import_settings, 'Demosaicing Algorithm:', dm_algs_list, dm_alg)
-
-        colour_space = tk.StringVar()
-        cs_list = ('raw','sRGB','Adobe','Wide','ProPhoto','XYZ','ACES','P3D65','Rec2020')
-        colour_space.set(cs_list[raw_processing.colour_space])
-        ComboLabel(import_settings, 'RAW Output Colour Space:', cs_list, colour_space)
-
-        raw_gamma = EntryLabel(import_settings, 'RAW Gamma (Power, Slope):', 0, 8, raw_processing.raw_gamma, tk.DoubleVar, 0.1, width=10)
-
-        exp_shift = EntryLabel(import_settings, 'RAW Exposure Shift:', -2, 3, raw_processing.exp_shift, tk.IntVar)
-
-        fbdd_nr = tk.StringVar()
-        fbdd_nr_list = ('Off','Light','Full')
-        fbdd_nr.set(fbdd_nr_list[raw_processing.fbdd_nr])
-        ComboLabel(import_settings, 'FBDD Noise Reduction:', fbdd_nr_list, fbdd_nr)
-
-        use_camera_wb = CheckLabel(import_settings, 'Use Camera White Balance:', raw_processing.use_camera_wb, set_wb)
-
-        try:
-            wb_lbl = 'White Balance Multipliers (' + self.current_photo.colour_desc + '):'
-        except:
-            wb_lbl = 'White Balance Multipliers:'
-        wb_mult = EntryLabel(import_settings, wb_lbl, 0, 4, raw_processing.wb_mult, tk.DoubleVar, 0.1, width=4)
-        set_wb()
-
-        max_proxy_size = EntryLabel(process_settings, 'Max Proxy Size (W + H):', 500, 20000, raw_processing.max_proxy_size, tk.IntVar, 500)
-
-        preload = EntryLabel(process_settings, 'Photo Preload Buffer Size:', 0, 20, self.preload, tk.IntVar)
-
-        ignore_border = EntryLabel(process_settings, 'EQ Ignore Borders % (W, H):', 0, 40, raw_processing.ignore_border, tk.IntVar)
-
-        white_point_percentile = EntryLabel(process_settings, 'White Point Percentile:', 70, 100, raw_processing.white_point_percentile, tk.DoubleVar)
-
-        black_point_percentile = EntryLabel(process_settings, 'Black Point Percentile:', 0, 30, raw_processing.black_point_percentile, tk.DoubleVar)
-
-        dust_threshold = EntryLabel(dust_settings, 'Threshold:', 0, 50, raw_processing.dust_threshold, tk.IntVar)
-
-        dust_iter = EntryLabel(dust_settings, 'Noise Closing Iterations:', 1, 10, raw_processing.dust_iter, tk.IntVar)
-
-        max_dust_area = EntryLabel(dust_settings, 'Max Particle Area:', 0, 100, raw_processing.max_dust_area, tk.IntVar)
-
-        jpg_quality = EntryLabel(export_settings, 'JPEG Quality:', 0, 100, raw_processing.jpg_quality, tk.IntVar, 10)
-
-        tiff_compression = tk.StringVar()
-        t_comp_dict = {
-            'No Compression': 1,
-            'Lempel-Ziv & Welch': 5,
-            'Adobe Deflate (ZIP)': 8,
-            'PackBits': 32773
-            }
-        tiff_compression.set(list(t_comp_dict.keys())[list(t_comp_dict.values()).index(raw_processing.tiff_compression)])
-        ComboLabel(export_settings, 'TIFF Compression:', list(t_comp_dict), tiff_compression)
-
-        max_processors = EntryLabel(export_settings, 'Max Processors Override:', 0, multiprocessing.cpu_count(), self.max_processors_override, tk.IntVar)
-
-        buttonFrame = ttk.Frame(mainFrame)
-        buttonFrame.grid(row=1, column=0, columnspan=2, sticky='e')
-        ttk.Button(buttonFrame, text='Cancel', command=quit).pack(side=tk.RIGHT, padx=2, pady=5, anchor='sw')
-        ttk.Button(buttonFrame, text='Save', command=save_settings).pack(side=tk.RIGHT, padx=2, pady=5, anchor='sw')
-
-        # Centres pop-up window over root window
-        top.update_idletasks()
-        x = root.winfo_x() + int((root.winfo_width()/2) - (top.winfo_width()/2))
-        y = root.winfo_y() + int((root.winfo_height()/2) - (top.winfo_height()/2))
-        top.geometry('+%d+%d' % (x, y))
-
-    def validate(self, input, widget):
-        # Validates if the input is numeric
-        def set_value(value):
-            # Function to replace value in current widget
-            root.nametowidget(widget).delete(0,'end')
-            root.nametowidget(widget).insert(0, value)
-        if input == '' or input == '-':
-            set_value(0)
-        elif input == '0-':
-            set_value('-0') # allows negative numbers to be more easily entered
-        try: 
-            int(input)
-        except ValueError:
-            return False # input is non-numeric
-        else:
-            # Get rid of leading zeros
-            if input[0] == '0':
-                set_value(input[1:])
-            elif (input[:2] == '-0') and (len(input) > 2):
-                set_value('-' + input[2:])
-            return True
-    
-    def import_photos(self):
-        # Import photos: opens dialog to load files, and intializes GUI
-        if len(self.photos) > 0:
-            if self.ask_save_settings() == None:
-                return
-            
-        if hasattr(self, 'export_thread') and self.export_thread.is_alive():
-            return # don't run if the export is running
-            
-        filenames = filedialog.askopenfilenames(title='Select RAW File(s)', filetypes=self.allowable_image_filetypes) # show an 'Open' dialog box and return the path to the selected files
-        if len(filenames) == 0:
-            return # if user clicks 'cancel', abort operation
-        
-        self.show_progress('Initializing import...') # display progress opening
-        self.import_button.configure(state=tk.DISABLED)
-        self.filemenu.entryconfigure('Import...', state=tk.DISABLED)
-        
-        total = len(filenames)
-        self.photos = []
-        photo_names = []
-        
-        self.update_progress(20, 'Initializing ' + str(total) + ' photos...')
-        for i, filename in enumerate(filenames):
-            photo = raw_processing(filename)
-            self.photos.append(photo)
-            photo_names.append(str(i + 1) + '. ' + str(photo))
-        
-        self.update_progress(80, 'Configuring GUI...')
-        self.photoCombo.configure(values=photo_names) # configures dropdown to include list of photos
-        self.photoCombo.current(0) # select the first photo to display
-
-        self.update_progress(90, 'Loading photo...')
-        self.load_IMG() # configure GUI to display the first photo
-        self.update_progress(99)
-        self.import_button.configure(state=tk.NORMAL)
-        self.filemenu.entryconfigure('Import...', state=tk.NORMAL)
-        self.update_UI()
-        if self.glob_check.get() and self.global_settings != self.default_settings: # check if global settings are different from default on import
-            self.unsaved = True # if it is the default, then it doesn't need to be saved
-        else:
-            self.unsaved = False
-        self.hide_progress()
-    
-    def load_IMG(self, event=None):
-        # Loading new image into GUI, loads other images in background
-        def get_async_result(results, pool):
-            attrs = ['RAW_IMG','memory_alloc','reject','FileReadError']
-            for i, result in results:
-                new_photo = result.get()
-                for attr in attrs:
-                    if hasattr(new_photo, attr):
-                        setattr(self.photos[i], attr, getattr(new_photo, attr))
-                self.in_progress.remove(i)
-            pool.close()
-        if len(self.photos) == 0:
-            return
-        photo_index = self.photoCombo.current()
-        self.current_photo = self.photos[photo_index]
-        self.glob_check.set(self.current_photo.use_global_settings)
-        if self.current_photo.use_global_settings:
-            self.apply_settings(self.current_photo, self.global_settings)
-        self.change_settings() # Ensures that the GUI matches the photo's parameters
-        if not self.current_photo.processed:
-            self.current_photo.process() # only process photos if needed
-        self.update_IMG()
-
-        # conservatively load extra images in background to speed up switching, while saving memory
-        results = []
-        pool = multiprocessing.Pool(4)
-        for i, photo in enumerate(self.photos):
-            if (abs(i - photo_index) <= self.preload) and not hasattr(photo, 'RAW_IMG') and i not in self.in_progress: # preload photos in buffer ahead or behind of the currently selected one
-                result = pool.apply_async(load_photo, (photo,))
-                results.append((i, result))
-                self.in_progress.add(i) # keeps track of photos in progress
-            elif (abs(i - photo_index) > self.preload) and hasattr(photo, 'RAW_IMG'): # delete photos outside of buffer
-                photo.clear_memory()
-        
-        threading.Thread(target=get_async_result, args=(results, pool), daemon=True).start() # retrieve images from multiprocessing when done
-
-        self.set_disable_buttons()
-    
-    def update_IMG(self, full_res=True):
-        # Loads latest processed image into GUI
-        # Queues full res picture to be loaded when full_res is set to True and the Full Preview is selected (default behaviour)
-        def update_full_res():
-            # Checks periodically if the thread is finished, then updates the image
-            def check_if_done(t):
-                if not t.is_alive():
-                    if not self.current_photo.active_processes:
-                        self.update_IMG(False) # update image, but do not queue full res process again
-                else:
-                    root.after(300, check_if_done, t) # if not done, wait some time, then check again
-            t = threading.Thread(target=self.current_photo.process, args=[True, True, True], daemon=True) # Thread to generate full res previews
-            t.start()
-            root.after_idle(check_if_done, t)
-        if len(self.photos) == 0:
-            return
-        try:
-            if self.current_photo.get_IMG() == None:
-                raise Exception
-        except Exception as e:
-            print(e)
-            self.outputFrame.grid_forget()
-            self.read_error_lbl.grid(row=0, column=1, sticky='EW') # displays error message when image cannot be loaded
-            return
-        
-        self.read_error_lbl.grid_forget()
-        self.outputFrame.grid(row=0, column=1, sticky='NSEW')
-        if self.photo_process_Combo.current() == 4: # if "Full Preview" is selected
-            self.process_photo_frame.grid_forget() # hide the process photo
-            self.photo_display_height = max(int(root.winfo_height() - 100), 100) # resize image to full display height
-        else:
-            self.photo_display_height = max(int((root.winfo_height() - 100) / 2), 100)
-            process_photo = ImageTk.PhotoImage(self.resize_IMG(self.current_photo.get_IMG(self.photo_process_values[self.photo_process_Combo.current()])))
-            self.process_photo.configure(image=[process_photo])
-            self.process_photo.image = process_photo
-            self.process_photo_frame.grid(row=1, column=0)
-
-        result_photo = ImageTk.PhotoImage(self.resize_IMG(self.current_photo.get_IMG()))
-        self.result_photo.configure(image=[result_photo])
-        self.result_photo.image = result_photo
-        root.update()
-
-        if full_res:
-            # Generates full resolution image in the background
-            if self.photo_process_Combo.current() == 4: # Only display when full preview is selected
-                try: root.after_cancel(self.start_full_res)
-                except: pass
-                finally: self.start_full_res = root.after(500, update_full_res) # waits for 0.5 s of inactivity before processing
-
-    def resize_IMG(self, img):  
-        # Resizes the displayed image based on maximum allowable dimensions, while maintaining aspect ratio
-        w, h = img.size
-        scale = min(self.photo_display_width / w, self.photo_display_height / h)
-        new_img = img.resize((int(w * scale), int(h * scale)))
-        return new_img
-    
-    def resize_event(self, event=None):
-        # Attempts to resize the images if the resize event has not been called for 100 ms
-        try:
-            root.after_cancel(self.resize)
-        except:
-            pass
-        finally:
-            self.resize = root.after(100, self.resize_UI)
-    
-    def resize_UI(self):
-        # Calculates the maximum dimensions for the displayed images based on the size of the window
-        self.photo_display_width = max(int(root.winfo_width() - self.controlsFrame.winfo_width() - 20), 100)
-        if self.photo_process_Combo.current() == 4:
-            self.photo_display_height = max(int(root.winfo_height() - 100), 100)
-        else:
-            self.photo_display_height = max(int((root.winfo_height() - 100) / 2), 100)
-        self.update_IMG(False)
-    
-    def previous(self):
-        # Previous button
-        if len(self.photos) == 0:
-            return
-        i = self.photoCombo.current()
-        if i > 0:
-            self.photoCombo.current(i - 1)
-            self.load_IMG()
-        self.set_disable_buttons()
-    
-    def next(self):
-        # Next button
-        if len(self.photos) == 0:
-            return
-        i = self.photoCombo.current()
-        if i < len(self.photos) - 1:
-            self.photoCombo.current(i + 1)
-            self.load_IMG()
-        self.set_disable_buttons()
-    
-    def set_disable_buttons(self):
-        # Configures enable/disable states of next/previous buttons
-        i = self.photoCombo.current()
-        if i <= 0:
-            self.prevButton.configure(state=tk.DISABLED)
-        else:
-            self.prevButton.configure(state=tk.NORMAL)
-        if i + 1 >= len(self.photos):
-            self.nextButton.configure(state=tk.DISABLED)
-        else:
-            self.nextButton.configure(state=tk.NORMAL)
-
-    def set_reject(self, event=None):
-        # Defines behaviour of the 'Discard' checkbox
-        if len(self.photos) > 0:
-            self.current_photo.reject = self.reject_check.get()
-        self.update_UI()
-        self.unsaved = True
-
-    def set_global(self, event=None):
-        # Defines behaviour of the 'Use Global Settings' checkbox
-        if len(self.photos) == 0:
-            return
-        self.current_photo.use_global_settings = self.glob_check.get()
-        self.apply_settings(self.current_photo, self.global_settings)
-        self.change_settings()
-        self.unsaved = True
-        if self.glob_check.get():
-            self.current_photo.process()
-            self.update_IMG()
-
-    def change_settings(self, reset=False):
-        # Configures GUI to reflect current applied settings for the photo
-        self.reject_check.set(self.current_photo.reject)
-
-        if self.current_photo.FileReadError:
-            self.reject_CheckButton.configure(state=tk.DISABLED)
-        else:
-            self.reject_CheckButton.configure(state=tk.NORMAL)
-        
-        self.filmCombo.current(self.current_photo.film_type)
-
-        self.dust_check.set(self.current_photo.remove_dust)
-
-        self.dark_threshold.set(self.current_photo.dark_threshold)
-        self.dark_threshold_scale.set(self.current_photo.dark_threshold)
-
-        self.light_threshold.set(self.current_photo.light_threshold)
-        self.light_threshold_scale.set(self.current_photo.light_threshold)
-
-        self.border_crop.set(self.current_photo.border_crop)
-        self.bc_scale.set(self.current_photo.border_crop)
-
-        self.flip_check.set(self.current_photo.flip)
-
-        self.white_point.set(self.current_photo.white_point)
-        self.wpp_scale.set(self.current_photo.white_point)
-
-        self.black_point.set(self.current_photo.black_point)
-        self.bpp_scale.set(self.current_photo.black_point)
-
-        self.gamma.set(self.current_photo.gamma)
-        self.gamma_scale.set(self.current_photo.gamma)
-
-        self.shadows.set(self.current_photo.shadows)
-        self.shad_scale.set(self.current_photo.shadows)
-
-        self.highlights.set(self.current_photo.highlights)
-        self.high_scale.set(self.current_photo.highlights)
-
-        self.temp.set(self.current_photo.temp)
-        self.temp_scale.set(self.current_photo.temp)
-
-        self.tint.set(self.current_photo.tint)
-        self.tint_scale.set(self.current_photo.tint)
-        
-        self.sat.set(self.current_photo.sat)
-        self.sat_scale.set(self.current_photo.sat)
-
-        self.base.current(self.current_photo.base_detect)
-        self.base_rgb.set(str(self.current_photo.base_rgb)) 
-        self.rgb_display.configure(bg=self._from_rgb(self.current_photo.base_rgb))
-
-        self.update_UI()
-
-    def apply_settings(self, photo, settings):
-        # applies settings to photo based on input dictionary containing settings
-        for attribute in settings.keys():
-            setattr(photo, attribute, settings[attribute])
-    
-    def changed_global_settings(self):
-        # sets flags of all photos using global settings to be unprocessed when global settings are changed
-        if len(self.photos) == 0:
-            return
-        for photo in self.photos:
-            if photo.use_global_settings:
-                photo.processed = False
-
-    def reset_settings(self):
-        # Reset settings to default parameters
-        if len(self.photos) == 0:
-            return
-        if self.glob_check.get():
-            affected = sum([photo.use_global_settings for photo in self.photos]) # calculate the total number of photos using global settings
-            if affected > 1:
-                if not messagebox.askyesno('Reset to Default Settings','You are about to globally reset ' + str(affected) + ' photos\'s settings.\nDo you wish to continue?', icon='warning'):
-                    return
-            self.global_settings = self.default_settings.copy() # reset global settings
-            self.changed_global_settings()
-        self.apply_settings(self.current_photo, self.default_settings) # apply new settings to photo
-        self.change_settings() # update GUI with new settings
-        self.current_photo.process()
-        self.update_IMG()
-        self.unsaved = True
-    
-    # The following functions all define the behaviour of the interactable GUI, such as buttons, entries, and scales
-
-    def set_film_type(self, event=None):
-        if self.glob_check.get():
-            self.global_settings['film_type'] = self.filmCombo.current()
-            self.changed_global_settings()
-        self.update_UI()
-        if len(self.photos) == 0:
-            return
-        self.current_photo.film_type = self.filmCombo.current()
-        self.current_photo.process()
-        self.update_IMG()
-        self.unsaved = True
-    
-    def update_UI(self):
-        # Changes which settings are visible
-        if (self.filmCombo.current() == 3) or self.reject_check.get():
-            self.exposureFrame.grid_forget() # Hide the exposure frame when set to output RAW
-        else:
-            self.exposureFrame.grid(row=7, column=0, sticky='EW')
-
-        if ((self.filmCombo.current() == 1) or (self.filmCombo.current() == 2)) and not self.reject_check.get():
-            self.colourFrame.grid(row=6, column=0, sticky='EW') # Show the colour frame only for colour and slides
-        else:
-            self.colourFrame.grid_forget()
-        
-        if self.reject_check.get():
-            self.cropFrame.grid_forget()
-            self.globFrame.grid_forget()
-            self.filmFrame.grid_forget()
-            self.dustFrame.grid_forget()
-            self.editmenu.entryconfigure('Reset to Default Settings', state=tk.DISABLED)
-        else:
-            self.cropFrame.grid(row=4, column=0, sticky='EW')
-            self.globFrame.grid(row=1, column=0, sticky='EW')
-            self.filmFrame.grid(row=3, column=0, sticky='EW')
-            self.dustFrame.grid(row=4, column=0, sticky='EW')
-            self.editmenu.entryconfigure('Reset to Default Settings', state=tk.NORMAL)
-        
-        if self.reject_check.get() or len(self.photos) == 0:
-            self.current_photo_button.configure(state=tk.DISABLED)
-        else:
-            self.current_photo_button.configure(state=tk.NORMAL)
-        
-        if len([photo for photo in self.photos if not photo.reject]) == 0:
-            self.all_photo_button.configure(state=tk.DISABLED)
-        else:
-            self.all_photo_button.configure(state=tk.NORMAL)
-        
-        if self.base.current():
-            self.base_clr_lbl.grid(row=1, column=0, sticky=tk.E)
-            self.base_rgb_lbl.grid(row=1, column=1, sticky=tk.W)
-            self.rgb_display.grid(row=1, column=2, sticky=tk.W)
-            self.base_pick_button.grid(row=1, column=3, sticky=tk.W)
-            self.base_buttons_frame.grid(row=2, column=0, columnspan=4, sticky='e')
-        else:
-            self.base_clr_lbl.grid_forget()
-            self.base_rgb_lbl.grid_forget()
-            self.rgb_display.grid_forget()
-            self.base_pick_button.grid_forget()
-            self.base_buttons_frame.grid_forget()
-    
-    def set_remove_dust(self, event=None):
-        if self.glob_check.get():
-            self.global_settings['remove_dust'] = self.dust_check.get()
-            self.changed_global_settings()
-        if len(self.photos) == 0:
-            return
-        self.current_photo.remove_dust = self.dust_check.get()
-        self.update_IMG()
-        self.unsaved = True
-            
-    def set_dark_threshold(self, event=None):
-        if self.glob_check.get():
-            self.global_settings['dark_threshold'] = self.dark_threshold.get()
-            self.changed_global_settings()
-        self.dark_threshold_scale.set(self.dark_threshold.get())
-        if len(self.photos) == 0:
-            return
-        self.current_photo.dark_threshold = self.dark_threshold.get()
-        self.current_photo.process()
-        self.update_IMG()
-        self.unsaved = True
-
-    def set_light_threshold(self, event=None):
-        if self.glob_check.get():
-            self.global_settings['light_threshold'] = self.light_threshold.get()
-            self.changed_global_settings()
-        self.light_threshold_scale.set(self.light_threshold.get())
-        if len(self.photos) == 0:
-            return
-        self.current_photo.light_threshold = self.light_threshold.get()
-        self.current_photo.process()
-        self.update_IMG()
-        self.unsaved = True
-    
-    def set_border_crop(self, event=None):
-        if self.glob_check.get():
-            self.global_settings['border_crop'] = self.border_crop.get()
-            self.changed_global_settings()
-        self.bc_scale.set(self.border_crop.get())
-        if len(self.photos) == 0:
-            return
-        self.current_photo.border_crop = self.border_crop.get()
-        self.current_photo.process()
-        self.update_IMG()
-        self.unsaved = True
-    
-    def set_flip(self, event=None):
-        if self.glob_check.get():
-            affected = sum([photo.use_global_settings for photo in self.photos])
-            if affected > 1:
-                if messagebox.askyesno('Flip Photo', 'Do you want to globally flip ' + str(affected) + ' photos?', default='no'):
-                    self.global_settings['flip'] = self.flip_check.get()
-                    self.changed_global_settings()
-                else:
-                    self.glob_check.set(False)
-                    self.current_photo.use_global_settings = False
-            else:
-                self.global_settings['flip'] = self.flip_check.get()
-                self.changed_global_settings()
-        if len(self.photos) == 0:
-            return
-        self.current_photo.flip = self.flip_check.get()
-        self.update_IMG()
-        self.unsaved = True
-    
-    def rot_clockwise(self, event=None):
-        if len(self.photos) == 0:
-            return
-        if self.flip_check.get():
-            self.current_photo.rotation -= 1
-        else:
-            self.current_photo.rotation += 1
-        self.update_IMG()
-        self.unsaved = True
-    
-    def rot_counterclockwise(self, event=None):
-        if len(self.photos) == 0:
-            return
-        if self.flip_check.get():
-            self.current_photo.rotation += 1
-        else:
-            self.current_photo.rotation -= 1
-        self.update_IMG()
-        self.unsaved = True
-    
-    def set_white_point(self, event=None):
-        if self.glob_check.get():
-            self.global_settings['white_point'] = self.white_point.get()
-            self.changed_global_settings()
-        self.wpp_scale.set(self.white_point.get())
-        if len(self.photos) == 0:
-            return
-        self.current_photo.white_point = self.white_point.get()
-        self.current_photo.process(skip_crop=True)
-        self.update_IMG()
-        self.unsaved = True
-    
-    def set_black_point(self, event=None):
-        if self.glob_check.get():
-            self.global_settings['black_point'] = self.black_point.get()
-            self.changed_global_settings()
-        self.bpp_scale.set(self.black_point.get())
-        if len(self.photos) == 0:
-            return
-        self.current_photo.black_point = self.black_point.get()
-        self.current_photo.process(skip_crop=True)
-        self.update_IMG()
-        self.unsaved = True
-
-    def set_gamma(self, event=None):
-        if self.glob_check.get():
-            self.global_settings['gamma'] = self.gamma.get()
-            self.changed_global_settings()
-        self.gamma_scale.set(self.gamma.get())
-        if len(self.photos) == 0:
-            return
-        self.current_photo.gamma = self.gamma.get()
-        self.current_photo.process(skip_crop=True)
-        self.update_IMG()
-        self.unsaved = True
-    
-    def set_shadows(self, event=None):
-        if self.glob_check.get():
-            self.global_settings['shadows'] = self.shadows.get()
-            self.changed_global_settings()
-        self.shad_scale.set(self.shadows.get())
-        if len(self.photos) == 0:
-            return
-        self.current_photo.shadows = self.shadows.get()
-        self.current_photo.process(skip_crop=True)
-        self.update_IMG()
-        self.unsaved = True
-    
-    def set_highlights(self, event=None):
-        if self.glob_check.get():
-            self.global_settings['highlights'] = self.highlights.get()
-            self.changed_global_settings()
-        self.high_scale.set(self.highlights.get())
-        if len(self.photos) == 0:
-            return
-        self.current_photo.highlights = self.highlights.get()
-        self.current_photo.process(skip_crop=True)
-        self.update_IMG()
-        self.unsaved = True
-
-    def pick_wb(self):
-        # Enables the white balance picker and cursor
-        if len(self.photos) == 0:
-            return
-        self.wb_picker_button.state(['pressed']) # keeps the button pressed
-        self.result_photo.configure(cursor='tcross') # changes the cursor over the preview to a cross
-        self.result_photo_frame.configure(background='red') # highlights the preview image
-        self.wb_picker = True # flag to indicate that the wb picker is enabled
-
-    def click(self, event):
-        # Event handler for all clicks on GUI
-        event.widget.focus_set() # if clicked anywhere, set focus to that widget
-        if self.wb_picker and (event.widget != self.wb_picker_button):
-            # Logic for if the white balance picker is selected
-            self.wb_picker_button.state(['!pressed']) # reset button
-            self.result_photo.configure(cursor='arrow') # reset cursor
-            self.result_photo_frame.configure(background=root.cget('bg')) # reset frame
-            self.wb_picker = False
-            if event.widget == self.result_photo:
-                x = event.x / event.widget.winfo_width()
-                y = event.y / event.widget.winfo_height()
-                self.current_photo.set_wb_from_picker(x, y) # set the white balance to neutral at the x, y cooredinates of the mouse click
-
-                self.temp.set(self.current_photo.temp)
-                self.temp_scale.set(self.current_photo.temp)
-
-                self.tint.set(self.current_photo.tint)
-                self.tint_scale.set(self.current_photo.tint)
-
-                if self.glob_check.get():
-                    affected = sum([photo.use_global_settings for photo in self.photos])
-                    if affected > 1:
-                        if messagebox.askyesno('White Balance Picker', 'Do you want to apply this white balance adjustment globally to ' + str(affected) + ' photos?', default='no'):
-                            self.global_settings['temp'] = self.temp.get()
-                            self.global_settings['tint'] = self.tint.get()
-                            self.changed_global_settings()
-                        else:
-                            self.glob_check.set(False)
-                            self.current_photo.use_global_settings = False
-                    else:
-                        self.global_settings['temp'] = self.temp.get()
-                        self.global_settings['tint'] = self.tint.get()
-                        self.changed_global_settings()
-
-                self.update_IMG()
-                self.unsaved = True
-        elif self.base_picker and (event.widget != self.base_pick_button):
-            # Logic for if the base picker is selected
-            self.base_pick_button.state(['!pressed']) # reset button
-            self.process_photo.configure(cursor='arrow') # reset cursor
-            self.process_photo_frame.configure(background=root.cget('bg')) # reset frane
-            self.base_picker = False
-            if event.widget == self.process_photo:
-                x = event.x / event.widget.winfo_width()
-                y = event.y / event.widget.winfo_height()
-                self.current_photo.get_base_colour(x,y) # retrieve base colour at the x, y coordinates of the mouse click
-                self.set_base_rgb(1)
-
-    def set_base_detect(self, event=None):
-        # Switches between auto base colour detect and manual setting
-        if self.glob_check.get():
-            affected = sum([photo.use_global_settings for photo in self.photos])
-            if affected > 1:
-                if messagebox.askyesno('Base Colour Changed', 'Do you want change the base colour globally to ' + str(affected) + ' photos?', default='no'):
-                    self.global_settings['base_detect'] = self.base.current()
-                    self.changed_global_settings()
-                else:
-                    self.glob_check.set(False)
-                    self.current_photo.use_global_settings = False
-            else:
-                self.global_settings['base_detect'] = self.base.current()
-                self.changed_global_settings()
-        self.update_UI()
-        if len(self.photos) == 0:
-            return
-        self.current_photo.base_detect = self.base.current()
-        self.current_photo.process(skip_crop=True)
-        self.update_IMG()
-        self.unsaved = True
-
-    # logic to get the base rgb value, and configure the GUI accordingly
-    def set_base_rgb(self, mode):
-        match mode:
-            case 0: # set rgb from colour picker
-                try:
-                    colour = self.current_photo.base_rgb
-                except:
-                    colour = None
-                rgb, _ = colorchooser.askcolor(colour, title='Enter Film Base RGB')
-                if rgb == None:
-                    return
-            case 1: # pick colour from RAW image
-                rgb = self.current_photo.base_rgb
-            case 2: # pick colour from blank scan
-                filename = filedialog.askopenfile(title='Select Blank Film Scan', filetypes=self.allowable_image_filetypes)
-                try:
-                    filename = filename.name
-                except:
-                    return
-                try:
-                    with rawpy.imread(filename) as raw: # tries to read as raw file
-                        raw_img = raw.postprocess(
-                            output_bps = 8, # output 8-bit image
-                            use_camera_wb = raw_processing.use_camera_wb, # Screws up the colours if not used
-                            user_wb = raw_processing.wb_mult, # wb multipliers
-                            demosaic_algorithm = rawpy.DemosaicAlgorithm(raw_processing.dm_alg),
-                            output_color = rawpy.ColorSpace(raw_processing.colour_space),
-                            gamma = raw_processing.raw_gamma, # Guessed random numbers, these seemed to work the best
-                            auto_bright_thr = 0, # no clipping of highlights
-                            exp_preserve_highlights = 1,
-                            exp_shift = 2 ** raw_processing.exp_shift,
-                            half_size = True # take the average of 4 pixels to reduce resolution
-                            )
-                except:
-                    try:
-                        raw_img = cv2.imread(filename) # if fails, reads as normal image
-                        if type(raw_img) != np.ndarray:
-                            raise Exception
-                        raw_img = raw_img[:,:,::-1] # converts BGR to RGB
-                    except: # If fails again, generate error message
-                        messagebox.showerror('Error: File Read Error','The selected image could not be read.')
-                        return
-                brightness = np.sum(raw_img.astype(np.uint16), 2)
-                sample = np.percentile(brightness, 90) # take sample at 90th percentile brightest pixel
-                index = np.where(brightness==sample)
-                rgb = raw_img[index[0][0]][index[1][0]]
-                rgb = tuple(rgb.tolist())
-
-        if self.glob_check.get():
-            self.global_settings['base_rgb'] = rgb
-            self.changed_global_settings()
-        self.base_rgb.set(str(rgb)) 
-        self.rgb_display.configure(bg=self._from_rgb(rgb))
-        if len(self.photos) == 0:
-            return
-        self.current_photo.base_rgb = rgb
-        self.current_photo.process(skip_crop=True)
-        self.update_IMG()
-        self.unsaved = True
-    
-    def set_base(self):
-        # enables the base colour picker
-        if len(self.photos) == 0:
-            return
-        self.base_pick_button.state(['pressed']) # keeps the button pressed
-        self.process_photo.configure(cursor='tcross') # changes the cursor over the preview to a cross
-        self.photo_process_Combo.current(0) # display the RAW photo
-        self.process_photo_frame.configure(background='red') # highlights the raw photo
-        self.base_picker = True # flag to indicate that the wb picker is enabled
-        self.update_IMG()
-
-    def set_temp(self, event=None):
-        if self.glob_check.get():
-            self.global_settings['temp'] = self.temp.get()
-            self.changed_global_settings()
-        self.temp_scale.set(self.temp.get())
-        if len(self.photos) == 0:
-            return
-        self.current_photo.temp = self.temp.get()
-        self.current_photo.process(skip_crop=True)
-        self.update_IMG()
-        self.unsaved = True
-    
-    def set_tint(self, event=None):
-        if self.glob_check.get():
-            self.global_settings['tint'] = self.tint.get()
-            self.changed_global_settings()
-        self.tint_scale.set(self.tint.get())
-        if len(self.photos) == 0:
-            return
-        self.current_photo.tint = self.tint.get()
-        self.current_photo.process(skip_crop=True)
-        self.update_IMG()
-        self.unsaved = True
-
-    def set_sat(self, event=None):
-        if self.glob_check.get():
-            self.global_settings['sat'] = self.sat.get()
-            self.changed_global_settings()
-        self.sat_scale.set(self.sat.get())
-        if len(self.photos) == 0:
-            return
-        self.current_photo.sat = self.sat.get()
-        self.current_photo.process(skip_crop=True)
-        self.update_IMG()
-        self.unsaved = True
-
-    def set_frame(self, event=None):
-        # Adds a decorative white border to final output
-        if self.frame.get() > 10:
-            self.frame.set(10)
-        elif self.frame.get() < 0:
-            self.frame.set(0)
-        self.frame_scale.set(self.frame.get())
-        raw_processing.frame = self.frame.get()
-        self.update_IMG()
-    
-    def select_folder(self):
-        # Dialog to select output destination folder
-        self.destination_folder = filedialog.askdirectory() + '/' # opens dialog to choose folder
-        if len(self.destination_folder) <= 1:
-            return
-        self.destination_folder_text.set(self.destination_folder) # display destination folder in GUI
-
-    def export(self, n_photos=1):
-        # Start export in seperate thread to keep UI responsive
-        if len([photo for photo in self.photos if not photo.reject]) == 0:
-            return
-        if n_photos == 1:
-            export_fn = self.export_individual
-        else:
-            export_fn = self.export_multiple
-        
-        self.export_thread = threading.Thread(target=export_fn, daemon=True)
-        self.export_thread.start()
-    
-    def export_individual(self):
-        # Exports only photo that is currently visible
-        if len(self.photos) == 0:
-            return
-        
-        self.show_progress() # display progress bar
-
-        self.current_photo_button.configure(state=tk.DISABLED)
-        self.all_photo_button.configure(state=tk.DISABLED)
-        self.import_button.configure(state=tk.DISABLED)
-        self.filemenu.entryconfigure('Import...', state=tk.DISABLED)
-        
-        self.update_progress(20, 'Processing...') # Arbitrary progress display
-        self.current_photo.load(True)
-        self.current_photo.process(True)
-        self.update_progress(99, 'Exporting photo...')
-        filename = self.destination_folder + str(self.current_photo).split('.')[0] # removes the file extension
-        filename = filename + '.' + self.filetypes[self.filetype_Combo.current()]  # sets the file extension
-        self.current_photo.export(filename) # saves the photo
-        self.current_photo_button.configure(state=tk.NORMAL)
-        self.all_photo_button.configure(state=tk.NORMAL)
-        self.import_button.configure(state=tk.NORMAL)
-        self.filemenu.entryconfigure('Import...', state=tk.NORMAL)
-        self.hide_progress() # hide the progress bar
-    
-    def export_multiple(self):
-        # This function exports all photos that are loaded. Uses multiprocessing to parallelize export.
-        if len(self.photos) == 0:
-            return
-        self.show_progress('Applying photo settings...') # display progress bar
-        self.current_photo_button.configure(state=tk.DISABLED)
-        self.all_photo_button.pack_forget()
-        self.abort_button.pack(side=tk.LEFT, padx=2, pady=5)
-        self.import_button.configure(state=tk.DISABLED)
-        self.filemenu.entryconfigure('Import...', state=tk.DISABLED)
-
-        filetype = self.filetypes[self.filetype_Combo.current()] # sets the file type for export
-
-        inputs = []
-        allocated = 0 # sum of total allocated memory
-        has_alloc = 0 # number of photos in which the memory allocation has been calculated
-        
-        with multiprocessing.Manager() as manager:
-            self.terminate = manager.Event() # flag to abort export and safely close processes
-
-            for photo in self.photos:
-                if photo.reject:
-                    continue
-                if photo.use_global_settings:
-                    self.apply_settings(photo, self.global_settings) # Ensures the proper settings have been applied
-                filename = self.destination_folder + str(photo).split('.')[0] # removes the file extension
-                filename = filename + '.' + filetype # creates file path with file name and extension
-                inputs.append((photo, filename, self.terminate))
-                if hasattr(photo, 'memory_alloc'):
-                    allocated += photo.memory_alloc # tally of estimated memory requirements of each photo
-                    has_alloc += 1
-            
-            if self.max_processors_override != 0:
-                max_processors = self.max_processors_override
-            else:
-                # limting the maximum number of processes based on available system memory
-                available = psutil.virtual_memory()[1]
-                #print('Available system RAM for export:', round(available / 1e9,1),'GB')
-                allocated = allocated / has_alloc # allocated memory as average of estimated memory requirements for each photo
-                #print(round(allocated / 1e9,1),'GB allocated')
-                max_processors = round(available / allocated)
-            processes = max(min(max_processors, multiprocessing.cpu_count(), len(inputs)), 1) # allocates number of processors between 1 and the maximum number of processors available
-            #print(processes, 'processes allocated for export')
-
-            self.update_progress(20, 'Allocating ' + str(processes) + ' processor(s) for export...')
-            with multiprocessing.Pool(processes) as self.pool:
-                i = 1
-                errors = []
-                for error in self.pool.imap(export, inputs):
-                    if self.terminate.is_set():
-                        self.pool.terminate()
-                        break
-                    if error:
-                        errors.append(error) # keeps track of any errors raised
-                    update_message = 'Exported ' + str(i) + ' of ' + str(len(inputs)) + ' photos.'
-                    self.update_progress(i / len(inputs) * 80 + 19.99, update_message) # update progress display
-                    i += 1
-        if errors and not self.terminate.is_set():
-            # if errors are raised, display dialog with errors
-            errors_display = 'Details:'
-            for i, error in enumerate(errors, 1):
-                errors_display += '\n' + str(i) + '. ' + str(error)
-            messagebox.showerror('Export Error',str(len(errors)) + ' export(s) failed.\n' + errors_display)
-
-        self.current_photo_button.configure(state=tk.NORMAL)
-        self.abort_button.pack_forget()
-        self.all_photo_button.pack(side=tk.LEFT, padx=2, pady=5)
-        self.import_button.configure(state=tk.NORMAL)
-        self.filemenu.entryconfigure('Import...', state=tk.NORMAL)
-        self.hide_progress() # hide the progress bar
-
-    def abort(self):
-        # Stop the export
-        try:
-            self.terminate.set()
-        except:
-            pass
-    
-    # Defines how to show and hide the progress bar
-    def show_progress(self, message=''):
-        self.progressFrame.grid(row=10, column=0, sticky='EW')
-        self.update_progress(0, message)
-    
-    def hide_progress(self):
-        self.progressFrame.grid_forget()
-    
-    def update_progress(self, percentage, message=''):
-        # takes number between 0 and 100 to display progress, with optional parameter to display message
-        self.progress.set(percentage)
-        self.progress_percentage.configure(text=str(round(percentage))+'%')
-        self.progress_msg.configure(text=message)
-        root.update()
-
-    def key_handler(self, event):
-        # Maps left and right arrow keys to show previous or next photo respectively
-        match event.keysym:
-            case 'Right':
-                self.next()
-            case 'Left':
-                self.previous()
-    
-    def on_closing(self):
-        # Behaviour/cleanup at closing
-        if len(self.photos) > 0:
-            if self.ask_save_settings() == None: # if "Cancel" is pressed, do nothing
-                return
-        if hasattr(self, 'export_thread') and self.export_thread.is_alive(): # check if the export thread is still alive
-            if messagebox.askyesno(title='Export in Progress', icon='warning', message='Export is still in progress. Do you really want to quit?', default='no'):
-                try:
-                    self.pool.terminate()
-                except:
-                    pass
-            else:
-                return
-        root.destroy() # quit program
-
-    def ask_save_settings(self):
-        # dialog to ask if settings are to be saved. If yes, saves settings and returns True. No returns False. Cancel returns None.
-        if self.unsaved:
-            result = messagebox.askyesnocancel('Unsaved Changes', 'Do you want to save the changes you made to this batch of photos?')
-        else:
-            return False
-        if result:
-            self.save_settings()
-        return result
-    
-    def save_settings(self):
-        # loops through all the photos and applies global settings where needed, then saves the settings to disk
-        for photo in self.photos:
-            if photo.use_global_settings:
-                self.apply_settings(photo, self.global_settings) # apply most current settings before saving
-            photo.save_settings()
-        self.unsaved = False
-    
-    @staticmethod
-    def _from_rgb(rgb):
-        # translates an rgb tuple of int to a tkinter friendly color code
-        return '#%02x%02x%02x' % rgb
-    
-# \/ Multiprocessing Functions \/
-def load_photo(photo):
-    for _ in range(5):
-        try:
-            photo.load() # load RAW file into memory
-        except Exception as e:
-            continue
-        else:
-            return photo
-    print(e)
-
-def export(inputs):
-    photo, filename, terminate = inputs
-    for _ in range(5):
-        try:
-            if terminate.is_set():
-                return
-            photo.load(True)
-            if photo.FileReadError:
-                raise Exception('File could not be read')
-            if terminate.is_set():
-                return
-            photo.process(True) # process photo in full quality
-        except Exception as e:
-            error = e
-        else:
-            if terminate.is_set():
-                return
-            photo.export(filename)
-            photo.clear_memory()
-            return False
-    return error
-
-class raw_processing:
-    # This class defines a photo object that contains the image processing pipeline from raw to final export, including all processing functions and parameters
-    # Class variables (affects all photos)
-    max_proxy_size = 2000 # Max dimension of height + width to increase processing speed (only for previews)
-    histogram_plt_size = (1600, 2400, 3) # Dimensions of the histogram
-    hist_bg_colour = (25, 25, 25) # sets the backgroud colour of the histogram
-    frame = 0 # adds white frame to final photo
-    jpg_quality = 90 # from 0-100
-    tiff_compression = 8 # defines the tiff compression algorithm
-    dm_alg = 2 # demosaicing algorithm
-    colour_space = 7 # output colour space after demosaicing
-    exp_shift = 3
-    fbdd_nr = 0 # noise reduction on demosaic
-    raw_gamma = (2.222,4.5) # (power, slope) for RAW image
-    use_camera_wb = True
-    wb_mult = [1, 1, 1, 1]
-    black_point_percentile = 0 # sets the black point
-    white_point_percentile = 99 # sets the default white balance as a percentile of the brightest pixels
-    ignore_border = (1, 1) # ignores the border for calculation of histogram EQ
-    dust_threshold = 10
-    max_dust_area = 15
-    dust_iter = 5
-    advanced_attrs = ('max_proxy_size','jpg_quality','tiff_compression','dm_alg','colour_space','exp_shift','fbdd_nr','raw_gamma','use_camera_wb','wb_mult', 'black_point_percentile', 'white_point_percentile','ignore_border','dust_threshold','max_dust_area','dust_iter')
-    processing_parameters = ('dark_threshold','light_threshold','border_crop','flip','rotation','film_type','white_point','black_point','gamma','shadows','highlights','temp','tint','sat','reject','base_detect','base_rgb', 'remove_dust')
-
-    def __init__(self, file_directory):
-        # file_directory: the name of the RAW file to be processed
-        # Instance Variables (Only for specific photo)
-        self.processed = False # flag for whether the image has been processed yet
-        self.proxy = False # Flag to keep track of whether or not proxies are being used
-        self.FileReadError = False # flag for if the class could not read the RAW file
-        self.active_processes = 0 # lets object know how many processes are currently processing the photo
-        self.pick_wb = False # flag to pick white balance from a set of pixel coordinates
-        self.file_directory = file_directory
-        self.colour_desc = None # RAW bayer colour description
-
-        # initializing raw processing parameters
-        try: # to read in the parameters from a saved file
-            directory = self.file_directory.split('.')[0] + '.npy'
-            params_dict = np.load(directory, allow_pickle=True).item()
-        except: # file does not exist
-            for attr in self.processing_parameters:
-                if attr in window.global_settings:
-                    setattr(self, attr, window.global_settings[attr]) # Initializes every parameter based on default value
-                else:
-                    setattr(self, attr, 0) # otherwise set to 0
-            self.use_global_settings = True # tells GUI class whether to overwrite current photo settings with global setting
-        else: # import successful
-            for attr in self.processing_parameters:
-                if attr in params_dict:
-                    setattr(self, attr, params_dict[attr]) # Initializes every parameter with imported parameters
-                elif attr in window.default_settings:
-                    setattr(self, attr, window.default_settings[attr]) # if parameter doesn't exist, use default
-                else:
-                    setattr(self, attr, 0) # otherwise set to 0
-
-            self.use_global_settings = False # tells GUI class whether to overwrite current photo settings with global setting
-
-    def load(self, full_res=False):
-        # Loads the RAW file into memory
-        try:
-            with rawpy.imread(self.file_directory) as raw: # tries to read as raw file
-                self.RAW_IMG = raw.postprocess(
-                    output_bps = 16, # output 16-bit image
-                    use_camera_wb = self.use_camera_wb, # Screws up the colours if not used
-                    user_wb = self.wb_mult, # wb multipliers
-                    demosaic_algorithm = rawpy.DemosaicAlgorithm(self.dm_alg),
-                    output_color = rawpy.ColorSpace(self.colour_space),
-                    gamma = self.raw_gamma,
-                    auto_bright_thr = 0, # no clipping of highlights
-                    exp_preserve_highlights = 1,
-                    exp_shift = 2 ** self.exp_shift,
-                    half_size = not full_res # take the average of 4 pixels to reduce resolution and computational requirements
-                    )
-                self.colour_desc = raw.color_desc.decode('utf-8') # get the bayer pattern
-        except:
-            try:
-                self.RAW_IMG = cv2.imread(self.file_directory) # if fails, reads as normal image
-                if type(self.RAW_IMG) != np.ndarray:
-                    raise Exception
-            except: # If fails again, set error attributes
-                self.reject = True
-                self.FileReadError = True
-                return
-            else:
-                if self.RAW_IMG.dtype == np.uint8:
-                    self.RAW_IMG = (self.RAW_IMG).astype(np.uint16, copy=False) * 256 # converts image to 16-bit
-        else:
-            # RawPy sometimes misreads the RAW image size, this removes any extra black borders
-            gray = cv2.cvtColor(cv2.convertScaleAbs(self.RAW_IMG, alpha=(255.0/65535.0)),cv2.COLOR_RGB2GRAY)
-            _, thresh = cv2.threshold(gray,0,255,0)
-            contours, _ = cv2.findContours(thresh,cv2.RETR_EXTERNAL,cv2.CHAIN_APPROX_SIMPLE)
-            del gray, thresh
-            cnt = max(contours, key=cv2.contourArea)
-            x,y,w,h = cv2.boundingRect(cnt)
-            self.RAW_IMG = self.RAW_IMG[y:y+h,x:x+w,::-1]
-        
-        self.FileReadError = False
-        self.memory_alloc = self.RAW_IMG.nbytes * 4 * 12 # estimation of memory requirements based on the size of the image
-
-    def get_IMG(self, output=None):
-        # Returns the converted image at different stages of the process, based on desired output
-        if self.FileReadError: # Return nothing when file could not be read
-            return
-        match output:
-            case 'RAW': # return RAW image
-                img = cv2.convertScaleAbs(self.RAW_IMG, alpha=(255.0/65535.0))
-            case 'Threshold': # return threshold image
-                img = self.thresh
-            case 'Contours': # generate contour image, then return it
-                thresh_img = np.uint8(cv2.cvtColor(self.thresh, cv2.COLOR_GRAY2BGR) / 2)
-                thresh_img[:,:,2] = 0 # sets colour of threshold image
-
-                indices = np.indices(thresh_img.shape[:2])
-                zebra_width = int(np.max(indices) / 100)
-                zebra = np.repeat((np.mod(indices[0] + indices[1], zebra_width * 2) > zebra_width)[:, :, np.newaxis], 3, axis=2)
-                thresh_img = np.where(zebra, 0, thresh_img) # applies zebra pattern to threshold image
-                img = cv2.addWeighted(cv2.convertScaleAbs(self.RAW_IMG, alpha=(255.0/65535.0)), 1, thresh_img, 0.2, 0) # add threshold image to RAW
-
-                # drawing crop boxes
-                if self.rect is not None:
-                    def shrink_box(box, x, y):
-                        # given box with 4 corner coordinates, returns new box coordinates shrunken by x and y percentages
-                        sorted = np.sort(box, 0)
-                        h = (sorted[2,1] + sorted[3,1] - sorted[0,1] - sorted[1,1]) / 2
-                        w = (sorted[2,0] + sorted[3,0] - sorted[0,0] - sorted[1,0]) / 2
-                        centre = np.mean(box, 0)
-                        y_offset = int(y / 100 * h)
-                        x_offset = int(x / 100 * w)
-                        offset = np.zeros_like(box)
-                        offset[box[:,1] < centre[1], 1] += y_offset
-                        offset[box[:,1] > centre[1], 1] -= y_offset
-                        offset[box[:,0] < centre[0], 0] += x_offset
-                        offset[box[:,0] > centre[0], 0] -= x_offset
-                        new_box = box + offset
-                        return new_box.astype(np.int32)
-                    border_width = np.ceil((img.shape[0] + img.shape[1]) / 800) # border width proportional to image size
-                    if img.shape[0] > img.shape[1]:
-                        x_crop = self.border_crop
-                        y_crop = self.border_crop * img.shape[1] / img.shape[0]
-                    else:
-                        y_crop = self.border_crop
-                        x_crop = self.border_crop * img.shape[0] / img.shape[1]
-                    y, x = img.shape[0], img.shape[1]
-                    rect = ((self.rect[0][0]*y, self.rect[0][1]*x), (self.rect[1][0]*y, self.rect[1][1]*x), self.rect[2])
-                    box = cv2.boxPoints(rect)
-                    box = np.int64(box)
-                    extra_crop_box = shrink_box(box, x_crop, y_crop)
-                    EQ_ignore_box = shrink_box(extra_crop_box, self.ignore_border[0], self.ignore_border[1])
-                    EQ_ignore_poly = np.zeros_like(img)
-                    cv2.fillPoly(EQ_ignore_poly, [extra_crop_box], (0,0,255))
-                    cv2.fillPoly(EQ_ignore_poly, [EQ_ignore_box], (0,0,0))
-                    img = np.where(np.dstack([np.sum(EQ_ignore_poly, (2)) == 0]*3), img, cv2.addWeighted(EQ_ignore_poly, 2, img, 0.8, 0)) # shaded zone where EQ calcs are ignored
-                    
-                    cv2.drawContours(img,[box],0,(0,255,255), int(border_width * 0.75)) # original crop
-                    cv2.drawContours(img, self.largest_contour, -1, (0,255,255), int(border_width * .75)) # largest contour
-                    cv2.drawContours(img,[extra_crop_box],0,(0,255,0), int(border_width)) # extra border crop
-            case 'Histogram': # returns histogram of preview image
-                img = self.draw_histogram(self.IMG)
-                img = np.flip(img, 0)
-                mask = np.sum(img, 2) == 0
-                img[mask] = np.array(self.hist_bg_colour)
-            case _: # default case, return preview image
-                img = self.IMG
-                if self.remove_dust:
-                    img = self.fill_dust(img, self.dust_mask)
-                img = self.add_frame(img) # add decorative white frame
-                img = cv2.convertScaleAbs(img, alpha=(255.0/65535.0))
-        img = cv2.cvtColor(img, cv2.COLOR_BGR2RGB) # Convert back to RGB
-        if output != 'Histogram':
-            img = self.rotate(img) # apply rotation to image
-        return Image.fromarray(img) # convert image to tkinter-friendly image
-        
-    def __str__(self):
-        # returns file name when str() is called on photo
-        return os.path.basename(self.file_directory)
-    
-    def export(self, filename):
-        # Saves final image to disk.
-        # filename is a string containing the directory and file name with the file extension
-        if not hasattr(self, 'IMG'):
-            return
-        filetype = filename.split('.')[-1]
-        img = self.IMG
-        if self.remove_dust:
-            img = self.fill_dust(img, self.dust_mask)
-        img = self.add_frame(self.rotate(img)) # add decorative white frame
-        match filetype:
-            case 'JPG':
-                quality = [cv2.IMWRITE_JPEG_QUALITY, self.jpg_quality]
-                cv2.imwrite(filename, cv2.convertScaleAbs(img, alpha=(255.0/65535.0)), quality) # Must convert to 8-bit image before exporting as JPG
-            case 'TIFF':
-                quality = [cv2.IMWRITE_TIFF_COMPRESSION, self.tiff_compression]
-                cv2.imwrite(filename, img, quality)
-            case _:
-                cv2.imwrite(filename, img)
-
-    def save_settings(self):
-        # saves the processing parameters to a file
-        directory = self.file_directory.split('.')[0] + '.npy' # uses the same name as the input file
-        params_dict = dict()
-        for attr in self.processing_parameters:
-            params_dict[attr] = getattr(self, attr)
-        np.save(directory, params_dict)
-    
-    def process(self, full_res=False, recent_only=False, skip_crop=False):
-        # Selection of appropriate film processing type
-        # full_res uses the full resolution raw image for processing, otherwise use downsampled proxy
-        # recent_only will not update final output if multiple, more recent processes are started before it finishes
-        # skip_crop: skip calculating crop (faster if crop parameters have not changed)
-        if not hasattr(self, 'RAW_IMG'):
-            self.load() # tries to load file if it hasn't already been done
-        if self.FileReadError:
-            return # Do not process if the file could not be read
-        self.active_processes += 1 # Used to keep track of the number of processes currently running
-
-        if not skip_crop or not hasattr(self, 'thresh'):
-            self.thresh, self.rect, self.largest_contour = self.find_optimal_crop()
-            
-            img_size = self.RAW_IMG.shape[0] + self.RAW_IMG.shape[1]
-            if (img_size > self.max_proxy_size): # Checks if image is larger than the allowable size, if yes, then generate proxy images to speed up preview generation
-                # Downscales the image to a smaller size
-                scale_factor = self.max_proxy_size / img_size
-                x = int(self.RAW_IMG.shape[1] * scale_factor)
-                y = int(self.RAW_IMG.shape[0] * scale_factor)
-                self.proxy_RAW_IMG = cv2.resize(self.RAW_IMG, (x, y))
-                self.proxy = True # Flag to tell the rest of the program that proxies are being used
-
-        # Uses a proxy to generate preview, when needed. During final export, will use full resolution
-        if self.proxy and not full_res:
-            img = self.proxy_RAW_IMG
-        else:
-            img = self.RAW_IMG
-
-        img = self.crop(img, self.rect)
-
-        dust_mask = self.find_dust(img)
-
-        # Additional processing specific to each film type
-        match self.film_type:
-            case 0:
-                img = self.bw_negative_processing(img)
-            case 1:
-                img = self.colour_negative_processing(img)
-            case 2:
-                img = self.slide_processing(img)
-            case 3:
-                img = self.crop_only(img)
-
-        self.active_processes -= 1
-        if recent_only and (self.active_processes > 0):
-            return # skip displaying final image if it is not the last active process
-
-        # Set all the global variables once processing is finished
-        self.IMG = img
-        self.dust_mask = dust_mask
-        self.processed = True
-
-    def bw_negative_processing(self, img):
-        img = cv2.cvtColor(img, cv2.COLOR_BGR2GRAY) # converts to b/w
-        img = 65535 - img # invert to create positive image
-        img = self.hist_EQ(img) # increases contrast to maximize dynamic range
-        img = self.exposure(img) # exposure adjustment
-        img = img.clip(0, 65535).astype(np.uint16, copy=True)
-        return img
-
-    def colour_negative_processing(self, img):
-        img = 65535 - img # invert to create positive image
-        img = self.slide_processing(img) # The rest of the processing is identical to slide_processing
-        return img
-    
-    def slide_processing(self, img):
-        img = self.hist_EQ(img) # Maximizes dynamic range
-        wb_mode = [self.wb_adjust, self.wb_adjust_coeff, self.wb_adjust_gamma] # different ways to adjust wb, for debugging
-        img = wb_mode[1](img) # modifiers for white balancing
-        img = self.exposure(img) # Exposure adjustment
-        img = self.sat_adjust(img) # modifier for colour saturation
-        img = img.clip(0, 65535).astype(np.uint16, copy=True)
-        return img
-        
-    def crop_only(self, img):
-        # No processing required
-        return img
-    
-    def find_dust(self, img):
-        # work in progress. Tries to detect dust particles of a maximum size, then returns threshold image of just dust
-        y, x, _ = img.shape
-        img_size = (x + y) / 2
-        multiplier = img_size / 800
-        max_dust_size = multiplier ** 2 * self.max_dust_area
-        kernel_size = max(round(multiplier) * 2 + 1,1)
-        kernel = np.ones((kernel_size,kernel_size),np.uint8)
-        x, y = (np.array(self.ignore_border) / 100 * img.shape[:2][::-1]).astype(np.int32) # calculates the width of the border to ignore in pixels
-        if x * y == 0:
-            sample = np.s_[:]
-        else:
-            sample = np.s_[y:-y, x:-x]
-
-        img8 = cv2.convertScaleAbs(img, alpha=(255.0/65535.0))
-        imgray = cv2.cvtColor(img8, cv2.COLOR_BGR2GRAY) # converts to b&w
-        minimum = np.percentile(imgray[sample], 0.5)
-        maximum = np.percentile(imgray[sample], 99.5)
-        threshold = (maximum - minimum) * self.dust_threshold / 100 + minimum
-        _, thresh = cv2.threshold(imgray, threshold, 255, cv2.THRESH_BINARY_INV)
-        thresh_img = cv2.dilate(thresh,kernel,iterations = self.dust_iter)
-        thresh_img = cv2.erode(thresh_img,kernel,iterations = self.dust_iter)
-        contours, _ = cv2.findContours(thresh_img, 1, 2)
-        contours = sorted(contours, key=lambda x: cv2.contourArea(x))
-        smallest = [contour for contour in contours if cv2.contourArea(contour) < max_dust_size]
-        dust_mask = np.zeros_like(imgray)
-        dust_mask = cv2.drawContours(dust_mask, smallest, -1, 255, cv2.FILLED)
-        dust_mask = cv2.dilate(dust_mask, kernel, iterations=1)
-        return dust_mask
-    
-    def fill_dust(self, img, dust_mask):
-        # work in progress, uses dust threshold image to erase dust
-        if len(img.shape) == 3:
-            channels = cv2.split(img)
-            filled = []
-            for channel in channels:
-                filled.append(cv2.inpaint(channel, dust_mask, 3, cv2.INPAINT_TELEA))
-            filled = cv2.merge(filled)
-        else:
-            filled = cv2.inpaint(img, dust_mask, 3, cv2.INPAINT_TELEA)
-        return filled
-
-    def find_optimal_crop(self):
-        # Determines the optimal crop around an image and corrects for misalignment/rotation
-        thresh = self.get_threshold(self.RAW_IMG)
-        #thresh = self.get_edges(img) # experimental threholding using edge detection
-        contours, _ = cv2.findContours(thresh, 1, 2)
-        if len(contours) == 0:
-            return thresh, None, None # if no contours are found, skip cropping
-        largest_contour = max(contours, key=cv2.contourArea)
-        rect = cv2.minAreaRect(largest_contour) # bounding box of largest contour
-        y, x = self.RAW_IMG.shape[0], self.RAW_IMG.shape[1]
-        rect = ((rect[0][0]/y, rect[0][1]/x), (rect[1][0]/y, rect[1][1]/x), rect[2]) # normalizes crop for different sized images
-        return thresh, rect, largest_contour
-    
-    def crop(self, img, rect):
-        if rect != None:
-            y, x = img.shape[0], img.shape[1]
-            rect = ((rect[0][0]*y, rect[0][1]*x), (rect[1][0]*y, rect[1][1]*x), rect[2]) # convert normalized crop to corresponding pixel coordinates
-            box = cv2.boxPoints(rect)
-            box = np.int64(box)
-            width = int(rect[1][0])
-            height = int(rect[1][1])
-            src_pts = box.astype('float32')
-            dst_pts = np.array([[0, height-1],
-                            [0, 0],
-                            [width-1, 0],
-                            [width-1, height-1]], dtype='float32')
-            M = cv2.getPerspectiveTransform(src_pts, dst_pts)
-            img = cv2.warpPerspective(img, M, (width, height))
-            if rect[2] > 45:
-                img = cv2.rotate(img, cv2.ROTATE_90_CLOCKWISE) # rotates image back if it has been rotated
-        if (self.border_crop != 0) & (np.min(img.shape[0:2]) > 100):
-            min_dim = np.min(img.shape[0:2])
-            crop_px = int(self.border_crop / 100 * min_dim)
-            if crop_px != 0:
-                img = img[crop_px:-crop_px,crop_px:-crop_px] # applying extra crop to remove borders
-        return img
-    
-    def get_edges(self, img):
-        # experimental, attempt at smarter image thresholding, not used
-        img = cv2.convertScaleAbs(img, alpha=(255.0/65535.0))
-        imgray = cv2.cvtColor(img, cv2.COLOR_BGR2GRAY) # converts to b&w
-        blurred = cv2.GaussianBlur(imgray, (5,5), 0)
-        max_val = 0
-        min_val = abs(self.threshold) / 100 * 255
-        edges = cv2.Canny(blurred, min_val, max_val)
-        kernel = np.ones((5,5),np.uint8)
-        lines = cv2.HoughLinesP(edges, 1, np.pi / 180, 20, None, 50, 10)
-        output = np.zeros_like(edges)
-        if lines is not None:
-            for i in range(0, len(lines)):
-                l = lines[i][0]
-                cv2.line(output, (l[0], l[1]), (l[2], l[3]), 255, 2, cv2.LINE_AA)
-        
-        output = cv2.dilate(output,kernel,iterations = 8)
-        output = cv2.erode(output,kernel,iterations = 8)
-        if self.threshold > 0:
-            output = 255 - output
-        return output
-
-    def get_threshold(self, img):
-        # Generates the threshold image used to find contours
-        img = cv2.convertScaleAbs(img, alpha=(255.0/65535.0))
-        imgray = cv2.cvtColor(img, cv2.COLOR_BGR2GRAY) # converts to b&w
-        dark_threshold = int(self.dark_threshold / 100 * 255)
-        _, dark_thresh_img = cv2.threshold(imgray, dark_threshold, 255, 0)
-        light_threshold = int(self.light_threshold / 100 * 255)
-        _, light_thresh_img = cv2.threshold(imgray, light_threshold, 255, cv2.THRESH_BINARY_INV)
-        thresh_img = cv2.bitwise_and(dark_thresh_img, light_thresh_img)
-        kernel = np.ones((7,7),np.uint8)
-        thresh_img = cv2.erode(thresh_img, kernel, iterations = 2)
-        return thresh_img
-    
-    def hist_EQ(self, img):
-        # Equalizes histogram for each color channel
-        sensitivity = 0.2 # multiplier to adjust degree at which the sliders affect the output image
-        x, y = (np.array(self.ignore_border) / 100 * img.shape[:2][::-1]).astype(np.int32) # calculates the width of the border to ignore in pixels
-        if x * y == 0:
-            sample = np.s_[:]
-        else:
-            sample = np.s_[y:-y, x:-x]
-
-        if self.base_detect and (self.film_type == 1 or self.film_type == 2):
-            if self.film_type == 1:
-                black_point = 65535 - np.array(self.base_rgb, np.uint16)[::-1] * 256
-            else:
-                black_point = np.array(self.base_rgb, np.uint16)[::-1] * 256
-        else:
-            black_point = np.percentile(img[sample], self.black_point_percentile, (0,1))
-        black_offsets = self.black_point / 100 * sensitivity * 65535 - black_point
-        img = img.astype(np.float32, copy=False)
-        img[:,:] = img[:,:] + black_offsets # Sets the black point
-
-        max_array = np.ones_like(black_offsets)
-        white_point = np.percentile(img[sample], self.white_point_percentile, (0,1))
-        white_multipliers = np.divide(65535 + self.white_point / 100 * sensitivity * 65535, white_point, out=max_array, where=white_point>0) # division, but ignore divide by zero or negative
-        img = np.multiply(img, white_multipliers) # Scales the white percentile to 65535
-        return img
-    
-    # \/ Three different white balance functions experimented with \/
-    def wb_adjust(self, img):
-        # Applies white balance adjustment factors as scalars added to RGB, not used
-        # both highlights' and shadows' white balance affected
-        multiplier = 200
-        if self.pick_wb: # logic to calculated temp and tint values from the wb picker
-            self.pick_wb = False
-            x, y, r = self.wb_picker_params # unpacks parameters passed in from white balance picker
-            wb_mask = self.rotate(np.zeros_like(img[:,:,0], dtype=np.uint8)) # generate blank mask, rotate to same orientation as preview image
-            # applying scale factors based on image size
-            x = int(x * wb_mask.shape[1])
-            y = int(y * wb_mask.shape[0])
-            radius = int(min(wb_mask.shape) * r)
-
-            wb_mask = cv2.circle(wb_mask, (x, y), radius, 255, -1) # generate small circle to average pixels with
-            wb_mask = self.rotate(wb_mask, True) # rotate image back to default orientation
-            meanBGR = cv2.mean(img, wb_mask) # returns BGR tuple containing average of unmasked pixels
-            # calculating temp and tint values required to balance average BGR to gray
-            G_offset =  (meanBGR[0] + meanBGR[2]) / 2 - meanBGR[1]
-            RB_offset = meanBGR[0] - (meanBGR[0] + meanBGR[2]) / 2
-            self.temp = max(min(RB_offset / multiplier, 100), -100)
-            self.tint = max(min(G_offset / multiplier, 100), -100)
-        adjustment = np.array([-self.temp * multiplier, -self.tint * multiplier, self.temp * multiplier], np.float32)
-        img = np.add(img, adjustment)
-        return img
-    
-    def wb_adjust_coeff(self, img):
-        # Applies white balance adjustment factors as coefficients multiplied into RGB
-        # only highlights white balance affected
-        multiplier = 200
-        if self.pick_wb: # logic to calculated temp and tint values from the wb picker
-            self.pick_wb = False
-            x, y, r = self.wb_picker_params # unpacks parameters passed in from white balance picker
-            wb_mask = self.rotate(np.zeros_like(img[:,:,0], dtype=np.uint8)) # generate blank mask, rotate to same orientation as preview image
-            # applying scale factors based on image size
-            x = int(x * wb_mask.shape[1])
-            y = int(y * wb_mask.shape[0])
-            radius = int(min(wb_mask.shape) * r)
-
-            wb_mask = cv2.circle(wb_mask, (x, y), radius, 255, -1) # generate small circle to average pixels with
-            wb_mask = self.rotate(wb_mask, True) # rotate image back to default orientation
-            B, G, R, _ = cv2.mean(img, wb_mask) # returns BGR tuple containing average of unmasked pixels
-            # calculating temp and tint values required to balance average BGR to gray
-            self.tint = max(min((G/B+G/R-2)/((B*(G+R)+R*G)/(B*R)) * multiplier, 100), -100)
-            self.temp = max(min(((2*G-(2*G+R)*self.tint/multiplier)/2/R-1) * multiplier, 100), -100)
-        
-        img = np.multiply(img, np.array([1-self.temp/multiplier+self.tint/multiplier/2, 1-self.tint/multiplier, 1+self.temp/multiplier+self.tint/multiplier/2]))
-        return img
-    
-    def wb_adjust_gamma(self, img):
-        # Applies white balance adjustment factors using gamma function, not used
-        # Highlights and shadows stay the same, only midtones' white balance affected
-        img = img / 65535
-        if self.pick_wb: # logic to calculated temp and tint values from the wb picker
-            self.pick_wb = False
-            x, y, r = self.wb_picker_params # unpacks parameters passed in from white balance picker
-            wb_mask = self.rotate(np.zeros_like(img[:,:,0], dtype=np.uint8)) # generate blank mask, rotate to same orientation as preview image
-            # applying scale factors based on image size
-            x = int(x * wb_mask.shape[1])
-            y = int(y * wb_mask.shape[0])
-            radius = int(min(wb_mask.shape) * r)
-
-            wb_mask = cv2.circle(wb_mask, (x, y), radius, 255, -1) # generate small circle to average pixels with
-            wb_mask = self.rotate(wb_mask, True) # rotate image back to default orientation
-            meanBGR = cv2.mean(img, wb_mask) # returns BGR tuple containing average of unmasked pixels
-            # calculating temp and tint values required to balance average BGR to gray
-            target = (meanBGR[0] + meanBGR[2]) / 2
-            self.temp = 100 * np.log2(np.log(target) / np.log(meanBGR[0]))
-            self.tint = -100 * np.log2(np.log(target) / np.log(meanBGR[1]))
-        
-        img = np.power(img, (2 ** np.array([self.temp/100, self.tint/100, -self.temp/100])), dtype=np.float32)
-
-        img = img * 65535 # restores orginal range prior to normalization
-        return img
-    
-    def exposure(self, img):
-        # Exposure adjustment
-        norm = matplotlib.colors.Normalize(0, 65535, True)
-        img = norm(img).astype(np.float32, copy=False)
-        
-        img = (img ** (2 ** (-self.gamma/100))).astype(np.float32, copy=False) # gamma adjustment via gamma correction
-        
-        # Highlights and shadows formula
-        shadows_coefficient = 4.15e-5 * self.shadows ** 2 + 0.02185 * self.shadows
-        img += (shadows_coefficient * np.minimum(img - 0.75, 0) ** 2) * img
-
-        highlights_coefficient = -4.15e-5 * self.highlights ** 2 + 0.02185 * self.highlights
-        img += (highlights_coefficient * np.maximum(img - 0.25, 0) ** 2) * (1 - img)
-
-        img = np.ma.getdata(img, False) # converts masked array back to normal array
-        
-        img = img * 65535 # restores orginal range prior to normalization
-
-        return img
-    
-    def sat_adjust(self, img):
-        # Applies saturation adjustment factors
-        if self.sat == 100:
-            return img # don't run the calculation if no changes are to be made
-        sat_adjust = self.sat / 100
-        norm = matplotlib.colors.Normalize(0, 65535, True)
-        img = norm(np.flip(img, 2)).astype(np.float32, copy=False) # Convert from bgr to rgb, and normalize input to (0,1)
-        img = matplotlib.colors.rgb_to_hsv(img) # Convert from rgb to hsv
-        img[:,:,1] = np.clip(img[:,:,1] * sat_adjust, 0, 1) # Apply saturation adjustment
-        img = matplotlib.colors.hsv_to_rgb(img) # Convert from hsv back to rgb
-        img = np.flip(img, 2) * 65535 # Convert from rgb to bgr
-        return img
-    
-    def rotate(self, img, undo=False):
-        # Applies flip and rotation to image
-        rotation = self.rotation % 4
-        if undo: # option for reverse operation
-            if self.flip:
-                img = np.ascontiguousarray(img[:,::-1])
-            match rotation:
-                case 0: pass
-                case 1: img = cv2.rotate(img, cv2.ROTATE_90_COUNTERCLOCKWISE)
-                case 2: img = cv2.rotate(img, cv2.ROTATE_180)
-                case 3: img = cv2.rotate(img, cv2.ROTATE_90_CLOCKWISE)
-        else:
-            match rotation:
-                case 0: pass
-                case 1: img = cv2.rotate(img, cv2.ROTATE_90_CLOCKWISE)
-                case 2: img = cv2.rotate(img, cv2.ROTATE_180)
-                case 3: img = cv2.rotate(img, cv2.ROTATE_90_COUNTERCLOCKWISE)
-            if self.flip:
-                img = np.ascontiguousarray(img[:,::-1])
-        return img
-    
-    def draw_histogram(self, img):
-        # Generates histogram plot of image
-        hist_plot = np.zeros(self.histogram_plt_size, np.uint8) # Base image for the histogram
-        width = self.histogram_plt_size[1]
-        height = self.histogram_plt_size[0] - 10 # Leave a little border from the top
-        histograms = []
-        maxes = []
-        if len(img.shape) == 2: # Determines if the image is grayscale
-            channels = [img]
-            colours = [(255, 255, 255)]
-        else:
-            channels = cv2.split(img)
-            colours = [(255, 0, 0), (0, 255, 0), (0, 0, 255)]
-        bins = [256] # The number of divisions in the histogram
-        smoothing = 5
-        for channel in channels:
-            hist = cv2.calcHist([channel], [0], None, bins, [0, 65536]) # Generates the histogram
-            maxes.append(np.max(hist)) # Keeps track of the maximum value of the histogram
-            hist[1:-1] = cv2.GaussianBlur(hist[1:-1], (smoothing,smoothing), 0) # Smooths out the histogram
-            hist = np.squeeze(hist)
-            histograms.append(hist)
-        
-        for (hist, colour) in zip(histograms, colours):
-            if np.max(maxes) != 0:
-                hist = hist / np.max(maxes) * height # Scales all histograms to fit in the image
-            pts = np.stack((np.linspace(0, width, len(hist)), hist), -1).reshape(-1,1,2).squeeze().tolist() # Reformats hist into a list of 2d points
-            pts.insert(0, [0, 0])
-            pts.append([width, 0])
-            new_plot = np.zeros(self.histogram_plt_size, np.uint8)
-            new_plot = cv2.fillPoly(new_plot, np.array([pts]).astype(np.int32), color=colour) # Generates histogram as a polygon
-            hist_plot = hist_plot + new_plot # Add current histogram channel to the overall histogram plot
-        return hist_plot
-    
-    def add_frame(self, img):
-        # adds decorative white border to the outside of picture
-        if self.frame == 0:
-            return img
-        scale_factor = self.frame / 50 + 1
-        new_shape = np.array(img.shape)
-        new_shape[0] *= scale_factor
-        new_shape[1] *= scale_factor
-        new_shape.astype(np.int_)
-        frame_img = np.ones(new_shape, np.uint16) * 65535
-        x_offset, y_offset = int(img.shape[1] * self.frame / 100), int(img.shape[0] * self.frame / 100)
-        frame_img[y_offset:y_offset+img.shape[0], x_offset:x_offset+img.shape[1]] = img
-        return frame_img
-
-    def clear_memory(self):
-        # Deletes instances of images to save memory
-        to_del = ['IMG', 'thresh', 'RAW_IMG', 'proxy_RAW_IMG', 'dust_mask']
-        for attr in to_del:
-            if hasattr(self, attr):
-                delattr(self, attr)
-        self.processed = False
-
-    def __sizeof__(self):
-        # Returns the size of the largest numpy arrays
-        total = 0
-        for attr in self.__dict__.keys():
-            if type(getattr(self, attr)) == np.ndarray:
-                total += getattr(self, attr).nbytes
-        return total
-    
-    def set_wb_from_picker(self, x, y, r=0.01):
-        # x, y normalized between 0 and 1 as a proportion along the image height and width
-        # r is the radius of a small circle to measure the wb as a proportion of the size of the image
-        self.wb_picker_params = (x, y, r)
-        self.pick_wb = True # sets flag to measure and set white balance on next processing
-        self.process()
-    
-    def get_base_colour(self, x, y, r=0.01):
-        # x, y normalized between 0 and 1 as a proportion along the image height and width
-        # r is the radius of a small circle to measure the base colour as a proportion of the size of the image
-        base_mask = self.rotate(np.zeros_like(self.RAW_IMG[:,:,0], dtype=np.uint8)) # generate blank mask, rotate to same orientation as preview image
-        # applying scale factors based on image size
-        x = int(x * base_mask.shape[1])
-        y = int(y * base_mask.shape[0])
-        radius = int(min(base_mask.shape) * r)
-
-        base_mask = cv2.circle(base_mask, (x, y), radius, 255, -1) # generate small circle to average pixels with
-        base_mask = self.rotate(base_mask, True) # rotate image back to default orientation
-        raw = cv2.convertScaleAbs(self.RAW_IMG, alpha=(255.0/65535.0))
-        meanBGR = cv2.mean(raw, base_mask)[:-1] # returns BGR tuple containing average of unmasked pixels
-        self.base_rgb = tuple([round(x) for x in reversed(meanBGR)])
-
-class AutoScrollbar(ttk.Scrollbar):
-   # A scrollbar that hides itself if it's not needed.
-   # Only works if you use the grid geometry manager!
-    def set(self, lo, hi):
-        if float(lo) <= 0.0 and float(hi) >= 1.0:
-            # grid_remove is currently missing from Tkinter!
-            self.tk.call('grid', 'remove', self)
-        else:
-            self.grid()
-        ttk.Scrollbar.set(self, lo, hi)
-    def pack(self, **kw):
-        raise tk.TclError('cannot use pack with this widget')
-    def place(self, **kw):
-        raise tk.TclError('cannot use place with this widget')
-
-class ScrollFrame:
-    def __init__(self, master):
-        self.vscrollbar = AutoScrollbar(master)
-        self.vscrollbar.grid(row=0, column=1, sticky=tk.N+tk.S)
-        self.hscrollbar = AutoScrollbar(master, orient=tk.HORIZONTAL)
-        self.hscrollbar.grid(row=1, column=0, sticky=tk.E+tk.W)
-
-        self.canvas = tk.Canvas(master, yscrollcommand=self.vscrollbar.set, xscrollcommand=self.hscrollbar.set, takefocus=0, highlightthickness=0)
-        self.canvas.grid(row=0, column=0, sticky=tk.N+tk.S+tk.E+tk.W)
-
-        self.vscrollbar.config(command=self.canvas.yview)
-        self.hscrollbar.config(command=self.canvas.xview)
-
-        # make the canvas expandable
-        master.grid_rowconfigure(0, weight=1)
-        master.grid_columnconfigure(0, weight=1)
-
-        # create frame inside canvas
-        self.frame = ttk.Frame(self.canvas)
-        self.frame.rowconfigure(1, weight=1)
-        self.frame.columnconfigure(1, weight=1)
-
-        self.frame.bind('<Configure>', self.reset_scrollregion)
-        self.frame.bind('<Enter>', lambda _: self.frame.bind_all('<MouseWheel>', self._on_mousewheel))
-        self.frame.bind('<Leave>', lambda _: self.frame.unbind_all('<MouseWheel>'))
-
-    def update(self):
-        self.canvas.create_window(0, 0, anchor=tk.NW, window=self.frame)
-        self.frame.update_idletasks()
-        self.canvas.config(scrollregion=self.canvas.bbox('all'))
-
-        if self.frame.winfo_reqwidth() != self.canvas.winfo_width():
-            # update the canvas's width to fit the inner frame
-            self.canvas.config(width = self.frame.winfo_reqwidth())
-        if self.frame.winfo_reqheight() != self.canvas.winfo_height():
-            # update the canvas's height to fit the inner frame
-            self.canvas.config(height = self.frame.winfo_reqheight())
-    
-    def reset_scrollregion(self, event):
-        self.canvas.configure(scrollregion=self.canvas.bbox('all'))
-    
-    def _on_mousewheel(self, event):
-        # binding mousewheel event to scrolling
-        caller = event.widget
-        if not (isinstance(caller, ttk.Spinbox) or isinstance(caller, ttk.Combobox)): # ignore scrolling on spinboxes and comboboxes
-            if platform.system() == 'Windows': # setting different scrolling speeds based on platform
-                delta_scale = 120
-            else:
-                delta_scale = 1
-            if (self.frame.winfo_reqheight() > self.canvas.winfo_height()):
-                self.canvas.yview_scroll(int(-1*(event.delta/delta_scale)), 'units')
-=======
-#Custom classes
-from GUI import GUI
->>>>>>> 57249787
-
-logger = logging.getLogger(__name__)
-FORMAT = '%(asctime)s:::%(levelname)s:::%(message)s'
-logging.basicConfig(filename='logfile.log', level=logging.DEBUG, format=FORMAT)
-   
-if __name__ == '__main__':
-    # Main function
-    
-    multiprocessing.freeze_support()
-    try:
-        ctypes.windll.shcore.SetProcessDpiAwareness(1)
-
-        def resource_path(relative_path):    
-            try:       
-                base_path = sys._MEIPASS
-            except Exception:
-                base_path = os.path.abspath('.')
-
-            return os.path.join(base_path, relative_path)
-
-        datafile = 'camera-roll.ico'
-        if not hasattr(sys, 'frozen'):
-            datafile = os.path.join(os.path.dirname(__file__), datafile)
-        else:
-            datafile = os.path.join(sys.prefix, datafile)
-    except Exception as e:
-        logger.exception(f"Exception: {e}")
-        root = tk.Tk()
-    else:
-        root = tk.Tk()
-        root.iconbitmap(default=resource_path(datafile))
-
-    window = GUI(root)
-    root.mainloop()
+import tkinter as tk
+import multiprocessing
+import ctypes
+import os
+import sys
+import logging 
+
+#Custom classes
+from GUI import GUI
+
+logger = logging.getLogger(__name__)
+FORMAT = '%(asctime)s:::%(levelname)s:::%(message)s'
+logging.basicConfig(filename='logfile.log', level=logging.DEBUG, format=FORMAT)
+   
+if __name__ == '__main__':
+    # Main function
+    
+    multiprocessing.freeze_support()
+    try:
+        ctypes.windll.shcore.SetProcessDpiAwareness(1)
+
+        def resource_path(relative_path):    
+            try:       
+                base_path = sys._MEIPASS
+            except Exception:
+                base_path = os.path.abspath('.')
+
+            return os.path.join(base_path, relative_path)
+
+        datafile = 'camera-roll.ico'
+        if not hasattr(sys, 'frozen'):
+            datafile = os.path.join(os.path.dirname(__file__), datafile)
+        else:
+            datafile = os.path.join(sys.prefix, datafile)
+    except Exception as e:
+        logger.exception(f"Exception: {e}")
+        root = tk.Tk()
+    else:
+        root = tk.Tk()
+        root.iconbitmap(default=resource_path(datafile))
+
+    window = GUI(root)
+    root.mainloop()